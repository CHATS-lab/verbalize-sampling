from typing import Dict, Any, List, Optional
from enum import Enum
import os
import random
from pydantic import BaseModel
from .prompt import (
    TaskType,
    PromptTemplateFactory,
    BasePromptTemplate,
)

class Method(str, Enum):
    """Available sampling methods for verbalized sampling experiments."""
    DIRECT = "direct"
    SEQUENCE = "sequence" 
    STRUCTURE = "structure"
    STRUCTURE_WITH_PROB = "structure_with_prob"
    MULTI_TURN = "multi_turn"
    CHAIN_OF_THOUGHT = "chain_of_thought"
    COMBINED = "combined"

    # DIRECT = "Baseline"
    # SEQUENCE = "Sequence" 
    # STRUCTURE = "Structure"
    # STRUCTURE_WITH_PROB = "Verbalized Sampling"
    # MULTI_TURN = "Multi-turn"
    # CHAIN_OF_THOUGHT = "Verbalized Sampling (CoT)"
    # COMBINED = "Verbalized Sampling (Combined)"
    # SELF_REFLECTION = "self_reflection"
    # TEMPERATURE_SAMPLING = "temperature_sampling"

def is_method_structured(method: Method) -> bool:
    """Check if a method requires structured JSON output."""
    return method in [
        Method.STRUCTURE, 
        Method.STRUCTURE_WITH_PROB,
        Method.CHAIN_OF_THOUGHT,
        Method.COMBINED,
    ]

def is_method_multi_turn(method: Method) -> bool:
    """Check if a method requires multi-turn interaction."""
    return method == Method.MULTI_TURN

def is_method_combined(method: Method) -> bool:
    """Check if a method requires combined sampling."""
    return method == Method.COMBINED

class PromptTemplate(BaseModel):
    """Base class for prompt templates."""
    system_prompt: str = "Generate 5 different responses to your interlocutor that are coherent with the chat history and aligned with your persona. Output in JSON format with keys: 'responses' (list of dicts with 'text' and 'probability'). The probability field represents the empirical probability of each response, ranging from 0 to 1. Only output the JSON object, no other text."
    user_prompt: str
    response_format: Optional[Dict[str, Any]] = None

class SamplingPromptTemplate(PromptTemplate):
    """Template for sampling tasks."""
    num_samples: int = 1
    temperature: float = 1.0
    top_p: float = 1.0

class PromptFactory:
    """Factory for creating prompts for different models and tasks."""
    
    # Map methods to format types for the new prompt system
    METHOD_TO_FORMAT = {
        Method.SEQUENCE: "sequence",
        Method.STRUCTURE: "structure", 
        Method.STRUCTURE_WITH_PROB: "structure_with_prob",
        Method.CHAIN_OF_THOUGHT: "chain_of_thought",
        Method.COMBINED: "combined",
    }

    @staticmethod
    def _get_task_type_from_task_name(task: str) -> TaskType:
        """Map task names to TaskType enum."""
        task_mapping = {
            # Creativity tasks
            "book": TaskType.CREATIVITY,
            "joke": TaskType.CREATIVITY,
            "poem": TaskType.CREATIVITY,
            "speech": TaskType.CREATIVITY,
            "story": TaskType.CREATIVITY,
            
            # Commonsense tasks
            "simple_qa": TaskType.COMMONSENSE,
            
            # Bias tasks
            "rand_num": TaskType.BIAS,
            "state_name": TaskType.BIAS,
            
            # Default to creativity for unknown tasks
        }
        return task_mapping.get(task, TaskType.CREATIVITY)

    @staticmethod
    def _get_prompt_type_from_method(method: Method, all_possible: bool = False) -> str:
        """Map method to prompt type."""
        if method == Method.DIRECT or method == Method.MULTI_TURN:
            return "base"
        elif method == Method.COMBINED:
            return "combined"
        elif all_possible:
            return "standard_all_possible"
        elif method == Method.CHAIN_OF_THOUGHT:
            return "chain_of_thought"
        else:
            return "standard"

    @staticmethod
    def pack_prompt(
        method: Method,
        prompt: str,
        chat_history: List[Dict[str, str]] = None,
        num_samplings: int = 5,
        num_samples_per_prompt: int = 2,
        target_words: int = 0,
        all_possible: bool = False,
        strict_json: bool = False,
        task_type: TaskType = None,
    ) -> List[Dict[str, str]]:
        """Pack a prompt using the new class-based prompt system."""
        
        # Get prompt type based on method
        prompt_type = PromptFactory._get_prompt_type_from_method(method, all_possible)
        
        # Initialize system_prompt to None
        system_prompt = None
        
        # Get the prompt template
        try:
            if method == Method.DIRECT or method == Method.MULTI_TURN:
                system_prompt = PromptTemplateFactory.get_prompt(
                    task_type=task_type,
                    prompt_type=prompt_type,
                    target_words=target_words
                )
            else:
                system_prompt = PromptTemplateFactory.get_prompt(
                    task_type=task_type,
                    prompt_type=prompt_type,
                    num_samplings=num_samplings,
                    num_samples_per_prompt=num_samples_per_prompt if method == Method.COMBINED else None,
                    target_words=target_words
                )
        except Exception as e:
            print(f"Warning: Could not get prompt from new system: {e}")
        
        # Add format prompt if needed
        if not strict_json and method in PromptFactory.METHOD_TO_FORMAT:
            format_type = PromptFactory.METHOD_TO_FORMAT[method]
            template = PromptTemplateFactory.get_template(task_type)
            format_prompt = template.get_format_prompt(format_type, num_samplings)

            system_prompt = f"{system_prompt}{format_prompt}"
<<<<<<< HEAD
=======
            
        # print("System prompt: ", system_prompt)
>>>>>>> 29940f5e
        
        return [
            {"role": "system", "content": system_prompt},
            {"role": "user", "content": prompt}
        ]

    @staticmethod
    def get_multi_turn_continuation(chat_history: List[Dict[str, str]], task: str, target_words: int) -> List[Dict[str, str]]:
        """Get continuation prompt for multi-turn sampling."""
        task_type = PromptFactory._get_task_type_from_task_name(task)
        template = PromptTemplateFactory.get_template(task_type)
        continuation_prompt = template.get_continue_prompt(num_samplings=1, target_words=target_words)
        # print("Continuation prompt: ", continuation_prompt)
        
        return chat_history + [{"role": "user", "content": continuation_prompt}]

    @staticmethod
    def get_combined_continuation(chat_history: List[Dict[str, str]], num_samplings_per_prompt: int, task: str, target_words: int) -> List[Dict[str, str]]:
        """Get continuation prompt for combined sampling."""
        task_type = PromptFactory._get_task_type_from_task_name(task)
        template = PromptTemplateFactory.get_template(task_type)
        continuation_prompt = template.get_continue_prompt(num_samplings=num_samplings_per_prompt, target_words=target_words)
        # print("Continuation prompt: ", continuation_prompt)
        
        return chat_history + [{"role": "user", "content": continuation_prompt}]
    
    @staticmethod
    def get_prompt(
        task: str, 
        method: Method, 
        num_samplings: int = 5,
        num_prompts: int = None,
        num_samples_per_prompt: int = 2,
        random_seed: int = None,
        target_words: int = 200,
        **kwargs,
    ) -> List[List[Dict[str, str]]]:
        """Get a prompt for a specific task and format.
        
        Returns:
            List[List[Dict[str, str]]]: A list of prompts, each containing a system and user message.
        """
        prompt_path = f"data/{task}.txt"

        if not os.path.exists(prompt_path):
            raise ValueError(f"Prompt file {prompt_path} not found.")
        
        prompts = []
        with open(prompt_path, "r") as f:
            for line in f:
                prompts.append(line)
        
        # TODO add selection of prompts
        if (num_prompts is not None) and (random_seed is not None):
            random.seed(random_seed)
            prompts = random.sample(prompts, min(num_prompts, len(prompts)))

        print(f"Num samplings: {num_samplings}, Method: {method}, Sample size: {num_prompts}, Random seed: {random_seed}")
        
        # Determine task type for new prompt system
        task_type = PromptFactory._get_task_type_from_task_name(task)
        
        return [
            PromptFactory.pack_prompt(
                method, 
                prompt, 
                num_samplings=num_samplings, 
                num_samples_per_prompt=num_samples_per_prompt, 
                target_words=target_words, 
                task_type=task_type,
                **kwargs
            ) 
            for prompt in prompts
        ]<|MERGE_RESOLUTION|>--- conflicted
+++ resolved
@@ -152,11 +152,6 @@
             format_prompt = template.get_format_prompt(format_type, num_samplings)
 
             system_prompt = f"{system_prompt}{format_prompt}"
-<<<<<<< HEAD
-=======
-            
-        # print("System prompt: ", system_prompt)
->>>>>>> 29940f5e
         
         return [
             {"role": "system", "content": system_prompt},
