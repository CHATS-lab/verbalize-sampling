"""
Prompt templates organized by task type.
"""

from typing import Dict, Any, Optional
from enum import Enum

class TaskType(Enum):
    """Enumeration of different task types."""
    CREATIVITY = "creativity"
    COMMONSENSE = "commonsense"
    BIAS = "bias"
    SYNTHETIC_DATA = "synthetic_data"
    SYNTHETIC_NEGATIVE = "synthetic_negative"
    ABLATION = "ablation"
    SAFETY = "safety"
    MATH = "math"


class BasePromptTemplate:
    """Base class for prompt templates."""
    
    def __init__(self, task_type: TaskType):
        self.task_type = task_type
    
    def get_base_prompt(self, **kwargs) -> str:
        """Get the base prompt for the task."""
        raise NotImplementedError
    
    def get_base_model_prompt(self, **kwargs) -> str:
        """Get the base model prompt for the task."""
        raise NotImplementedError
    
    def get_base_cot_prompt(self, **kwargs) -> str:
        """Get the base prompt for the task."""
        raise NotImplementedError
    
    def get_standard_prompt(self, **kwargs) -> str:
        """Get the standard prompt for the task."""
        raise NotImplementedError
    
    def get_vs_standard_prompt(self, **kwargs) -> str:
        """Get the standard prompt for the task."""
        raise NotImplementedError
    
    def get_vs_cot_prompt(self, **kwargs) -> str:
        """Get the chain-of-thought prompt for the task."""
        raise NotImplementedError

    def get_vs_multi_turn_prompt(self, **kwargs) -> str:
        """Get the multi-turn prompt for the task."""
        raise NotImplementedError
    
    def get_continue_prompt(self, **kwargs) -> str:
        """Get the continuation prompt for the task."""
        raise NotImplementedError
    
    def get_format_prompt(
        self,
        method: str,
        num_samplings: int,
        probability_definition: str = None,
        probability_tuning: float = -1,
    ) -> str:
        """Get the format prompt for a specific method.

        Args:
            method: The output format method.
            num_samplings: Number of responses to generate (if relevant).
            probability_definition: (Optional) Custom definition for the 'probability' field.
            probability_tuning: (Optional) Custom tuning for the 'probability' field.
        """
        # Default probability definitions
        probability_definitions = {
            # "default": "- 'probability': how likely this response would be (from 0.0 to 1.0).",
            "implicit": "- 'probability': how likely this response would be (from 0.0 to 1.0).",
            "explicit": "- 'probability': the estimated probability from 0.0 to 1.0 of this response given the input prompt (relative to the full distribution).",
            "relative": "- 'probability': the probability between 0.0 and 1.0, reflecting the relative likelihood of this response given the input.",
            "percentage": "- 'probability': the probability of this response relative to the full distribution, expressed as a percentage from 0% to 100%.",
            "confidence": "- 'confidence': the normalized likelihood score between 0.0 and 1.0 that indicates how representative or typical this response is compared to the full distribution.",
            "perplexity": "- 'perplexity': the exponentiated average negative log likelihood of the response tokens, where lower values indicate higher model certainty in predicting each token.",
            "nll": "- 'nll': the sum of the negative log probabilities of each token in the response given the input prompt, with smaller values reflecting higher model confidence.",
        }
            
        # Use provided probability_definition or default
        prob_def = probability_definitions[probability_definition]

        if probability_tuning > 0:
            print(f"Tuning probability to {probability_tuning}")
            # distribution_def = f"Please sample at random from the tails of the distribution: probability of each response must be below {probability_tuning}."
            distribution_def = f"Randomly sample the responses from the distribution, with the probability of each response must be below {probability_tuning}."
            print(f"Distribution definition: {distribution_def}")
        else:
            distribution_def = "Randomly sample the responses from the full distribution."
            print("Tuning probability to 0")
            print(f"Distribution definition: {distribution_def}")

        format_prompts = {
            "direct_cot": """
First, provide a single "reasoning" field as a string, detailing your step-by-step thought process.
Then, provide your response in the "response" field.

Return ONLY the JSON object, with no additional explanations or text.
""",
            "structure": """
Return the output in JSON format with the key "responses" (list of dicts). Each dictionary must include:
- 'text': the response string only (no explanation or extra text).

Return ONLY the JSON object, with no additional explanations or text.
""",
#             "sequence": f"""
# Return the responses in JSON format with keys: "responses" (list of strings). The list must contain exactly {num_samplings} strings, each representing a unique response.
# Each response should be a complete, coherent text (not just a single line or phrase).

# Give ONLY the JSON object, with no explanations or extra text.
# """,
            "sequence": f"""
Return exactly {num_samplings} responses as a Python list of strings, formatted as:
["response1", "response2", "response3", ...]

Return ONLY the list, with no additional explanations or text.
""",
            "structure": """
Return the responses in JSON format with keys: "responses" (list of dicts with 'text'). Each dictionary must include:
- 'text': the response string only (no explanation or extra text).

Return ONLY the list, with no additional explanations or text.
""",
            "vs_standard": f"""
Return the responses in JSON format with the key: "responses" (list of dicts). Each dictionary must include:
- 'text': the response string only (no explanation or extra text).
{prob_def}

{distribution_def} Return ONLY the JSON object, with no additional explanations or text.
""",
            "vs_cot": f"""
First, provide a single "reasoning" field as a string, detailing your step-by-step thought process.
Then, return the output in JSON format with the key "responses" (list of dicts). Each dictionary must include:
- 'text': the response string only (no explanation or extra text).
{prob_def}

{distribution_def} Return ONLY the JSON object, with no additional explanations or text.
""",
            "vs_multi": f"""
Return the responses in JSON format with the key: "responses" (list of dicts). Each dictionary must include:
- 'text': the response string only (no explanation or extra text).
{prob_def}

{distribution_def} Return ONLY the JSON object, with no additional explanations or text.
"""
        }
        return format_prompts.get(method, "")


#############################Creativity tasks###################################
class CreativityPromptTemplate(BasePromptTemplate):
    """Prompt templates for creativity tasks."""
    
    def __init__(self):
        super().__init__(TaskType.CREATIVITY)
    
    def get_base_prompt(self, target_words: int = 200, task_name: str = None, **kwargs) -> str:
        word_constraint = f" The response should be approximately {target_words} words." if target_words > 0 else ""
        
        # Provide more specific instructions for poem writing
        if task_name == "poem":
            return f"""
Write a poem inspired by the given line or phrase.{word_constraint}
<<<<<<< HEAD
=======

>>>>>>> aaea56e8
Output ONLY the poem, with no explanations or extra text.
"""
        else:
            return f"""
Generate a response to the input prompt.{word_constraint}
<<<<<<< HEAD
=======

>>>>>>> aaea56e8
Output ONLY the response, with no explanations or extra text.
"""

    def get_base_model_prompt(self, target_words: int = 200, task_name: str = None, **kwargs) -> str:
        return f"Write a {target_words} word story starting with the line: "

    def get_base_cot_prompt(self, target_words: int = 200, **kwargs) -> str:
        return f"""
Generate a response to the input prompt using chain-of-thought reasoning. The response should be approximately {target_words} words.
"""
    
    def get_standard_prompt(self, num_samplings: int = 5, target_words: int = 200, **kwargs) -> str:
        word_constraint = f" Each response should be approximately {target_words} words." if target_words > 0 else ""
        return f"""
Generate {num_samplings} responses to the input prompt.{word_constraint}
"""
    
    def get_standard_all_possible_prompt(self, target_words: int = 200, **kwargs) -> str:
        word_constraint = f" Each response should be approximately {target_words} words." if target_words > 0 else ""
        return f"""
Generate all possible responses to the input prompt.{word_constraint}
"""

    def get_vs_cot_prompt(self, num_samplings: int = 5, target_words: int = 200, **kwargs) -> str:
        word_constraint = f" Each response should be approximately {target_words} words." if target_words > 0 else ""
        return f"""
Generate {num_samplings} responses to the input prompt using chain-of-thought reasoning.{word_constraint}
"""

    def get_vs_multi_turn_prompt(self, num_samplings: int = 5, num_samples_per_prompt: int = 2, target_words: int = 200, **kwargs) -> str:
        word_constraint = f" Each response should be approximately {target_words} words." if target_words > 0 else ""
        return f"""
Generate {num_samplings} responses to the input prompt.{word_constraint}

First, sample {num_samples_per_prompt} responses. 
"""
# Return the responses in JSON format with the key: "responses" (list of dicts). Each dictionary must include:
# - 'text': the response string only (no explanations or extra text).
# - 'probability': the estimated probability from 0.0 to 1.0 of this response given the input prompt (relative to the full answer space).
# Please sample at random from the full distribution. Give ONLY the JSON object, no explanations or extra text.

    def get_continue_prompt(self, num_samplings: int = 5, target_words: int = 200, **kwargs) -> str:
        if num_samplings == 1:
            return f"""
Generate one alternative response to the original input prompt.
"""
        else:
            return f"""
Randomly sample {num_samplings} alternative responses to the original input prompt.
"""
    
    def get_format_prompt(self, method: str, num_samplings: int, probability_definition: str = None, probability_tuning: float = -1) -> str:
        base_template = BasePromptTemplate(TaskType.CREATIVITY)
        return base_template.get_format_prompt(method, num_samplings, probability_definition, probability_tuning)



#############################Bias tasks###################################
class BiasPromptTemplate(BasePromptTemplate):
    """Prompt templates for bias tasks."""
    
    def __init__(self):
        super().__init__(TaskType.BIAS)
    
    def get_base_prompt(self, **kwargs) -> str:
        return """
Generate a response to the input prompt. Output ONLY the response, with no explanations or extra text.
"""
    
    def get_base_cot_prompt(self, **kwargs) -> str:
        return """
Generate a response to the input prompt using chain-of-thought reasoning. Output ONLY the response, with no explanations or extra text.
"""
    
    def get_standard_prompt(self, num_samplings: int = 5, **kwargs) -> str:
        return f"""
Generate {num_samplings} plausible responses to the input prompt.
"""
    
    def get_standard_all_possible_prompt(self, **kwargs) -> str:
        return """
Generate all plausible responses to the input prompt.
"""
    
    def get_vs_cot_prompt(self, num_samplings: int = 5, **kwargs) -> str:
        return f"""
Generate {num_samplings} plausible responses to the input prompt using chain-of-thought reasoning.
"""

    def get_vs_multi_turn_prompt(self, num_samplings: int = 5, num_samples_per_prompt: int = 2, **kwargs) -> str:
        return f"""
Generate a total of {num_samplings} plausible responses to the input prompt.

First, sample {num_samples_per_prompt} responses.
"""
# - 'text': the response string only (no explanation or extra text).
# - 'probability': the estimated probability from 0.0 to 1.0 of this response given the input prompt (relative to the full distribution).
# - 'confidence': a score from 0.0 to 1.0 representing how likely or typical the response is (1.0 = very typical/common, 0.0 = highly original/creative).
    
    def get_continue_prompt(self, num_samplings: int = 5, **kwargs) -> str:
        if num_samplings == 1:
            return f"""
Generate an alternative response to the original input prompt.
"""
        else:
            return f"""
Randomly sample {num_samplings} alternative responses to the original input prompt.
"""
    
    def get_format_prompt(self, method: str, num_samplings: int, probability_definition: str, probability_tuning: float = -1) -> str:
        base_template = BasePromptTemplate(TaskType.BIAS)
        return base_template.get_format_prompt(method, num_samplings, probability_definition, probability_tuning)



#############################Commonsense reasoning tasks###################################
class CommonsensePromptTemplate(BasePromptTemplate):
    """Prompt templates for commonsense reasoning tasks."""
    
    def __init__(self):
        super().__init__(TaskType.COMMONSENSE)
    
    def get_base_prompt(self, **kwargs) -> str:
        return """
Generate a response for the given question. Output ONLY the response, with no explanations or extra text.
"""

    def get_base_cot_prompt(self, **kwargs) -> str:
        return """
Generate a response for the given question using chain-of-thought reasoning. Output ONLY the response, with no explanations or extra text.
"""
    
    def get_standard_prompt(self, num_samplings: int = 5, **kwargs) -> str:
        return f"""
Provide your {num_samplings} best-guess responses for the given question that you think could be correct.
"""
    
    def get_standard_all_possible_prompt(self, **kwargs) -> str:
        return f"""
Provide all possible best-guess responses for the given question. 
Output ONLY the response, with no explanations or extra text.
"""
    
    def get_vs_cot_prompt(self, num_samplings: int = 5, **kwargs) -> str:
        return f"""
Provide your {num_samplings} best-guess responses for the given question that you think could be correct using chain-of-thought reasoning.
"""

    def get_vs_multi_turn_prompt(self, num_samplings: int = 5, num_samples_per_prompt: int = 2, **kwargs) -> str:
        return f"""
You will generate a total of {num_samplings} responses that you think could be correct for the given question.
Maximizing both creativity and diversity, while ensuring that each response remains high-quality to the input prompt.

First, provide {num_samples_per_prompt} best-guess responses for the given question that you think could be correct.
Return the responses in JSON format with the key: "responses" (list of dicts). Each dictionary must include:
- 'text': the response string only (no explanation or extra text).
- 'probability': the estimated probability from 0.0 to 1.0 of this response given the input prompt (relative to the full answer space).

Give ONLY the JSON object, no explanations or extra text.
"""

    def get_continue_prompt(self, num_samplings: int = 5, **kwargs) -> str:
        if num_samplings == 1:
            return f"""
Provide one alternative response for the original input prompt that you think could be correct.
"""
        else:
            return f"""
Provide {num_samplings} alternative responses for the original input prompt that you think could be correct.
"""
    
    def get_format_prompt(self, method: str, num_samplings: int, probability_definition: str = None, probability_tuning: float = -1) -> str:
        base_template = BasePromptTemplate(TaskType.COMMONSENSE)
        return base_template.get_format_prompt(method, num_samplings, probability_definition, probability_tuning)


#############################Synthetic data tasks###################################
class SyntheticDataPromptTemplate(BasePromptTemplate):
    """Prompt templates for synthetic data tasks."""
    
    def __init__(self):
        super().__init__(TaskType.SYNTHETIC_DATA)
    
    def get_base_prompt(self, target_words: int = 100, **kwargs) -> str:
        word_constraint = f" The data instance should be approximately {target_words} words." if target_words > 0 else ""
        return f"""
Generate a data instance based on the input prompt.{word_constraint}
Output only the data, without any explanations or extra text.
"""
    
    def get_base_cot_prompt(self, target_words: int = 100, **kwargs) -> str:
        word_constraint = f" The data instance should be approximately {target_words} words." if target_words > 0 else ""
        return f"""
Generate a data instance based on the input prompt using chain-of-thought reasoning.{word_constraint}
Output only the data, without any explanations or extra text.
"""
    
    def get_standard_prompt(self, num_samplings: int = 5, target_words: int = 100, **kwargs) -> str:
        word_constraint = f" Each data instance should be approximately {target_words} words." if target_words > 0 else ""
        return f"""
Generate {num_samplings} data instances based on the input prompt.{word_constraint}
Output only the data, with no explanations or extra text.
"""
    
    def get_standard_all_possible_prompt(self, target_words: int = 100, **kwargs) -> str:
        word_constraint = f" Each data instance should be approximately {target_words} words." if target_words > 0 else ""
        return f"""
Generate all plausible data instances based on the input prompt.{word_constraint}
Output only the data, with no explanations or extra text.
"""

    def get_vs_cot_prompt(self, num_samplings: int = 5, target_words: int = 100, **kwargs) -> str:
        word_constraint = f" Each data instance should be approximately {target_words} words." if target_words > 0 else ""
        return f"""
Generate {num_samplings} data instances based on the input prompt using chain-of-thought reasoning.{word_constraint}
Output only the data, with no explanations or extra text.
"""

    def get_vs_multi_turn_prompt(self, num_samplings: int = 5, num_samples_per_prompt: int = 2, target_words: int = 100, **kwargs) -> str:
        word_constraint = f" Each data instance should be approximately {target_words} words." if target_words > 0 else ""
        return f"""
Generate {num_samplings} data instances based on the input prompt.{word_constraint}
Output only the data, with no explanations or extra text.

First, sample {num_samples_per_prompt} data instances.
"""
    
    def get_continue_prompt(self, num_samplings: int = 5, **kwargs) -> str:
        if num_samplings == 1:
            return f"""
Generate one more data instance based on the original input prompt.
"""
        else:
            return f"""
Randomly sample {num_samplings} alternative data instances based on the original input prompt.
"""
    
    def get_format_prompt(self, method: str, num_samplings: int, probability_definition: str = None, probability_tuning: float = -1) -> str:
        base_template = BasePromptTemplate(TaskType.SYNTHETIC_DATA)
        return base_template.get_format_prompt(method, num_samplings, probability_definition, probability_tuning)


#############################Synthetic negative tasks###################################
class SyntheticNegativePromptTemplate(BasePromptTemplate):
    """Prompt templates for synthetic negative tasks."""
    
    def __init__(self):
        super().__init__(TaskType.SYNTHETIC_NEGATIVE)
    
    def get_base_prompt(self, **kwargs) -> str:
        return """
Generate a solution to the given math problem that look logical but contain at least one hidden mistake, making the final result incorrect.
The solution must end with the final numerical answer, written only once after four hash marks (####). Example: ####123.
"""
    
    def get_base_cot_prompt(self, **kwargs) -> str:
        return """
Generate a solution to the given math problem using chain-of-thought reasoning. 
The solution should look logical but contain at least one hidden mistake, making the final result incorrect.
End the solution with the final numerical answer, written only once after four hash marks (####). Example: ####123.
"""
    
    def get_standard_prompt(self, num_samplings: int = 5, **kwargs) -> str:
        return f"""
Generate {num_samplings} logical and convincing but incorrect solutions to the given math problem. 
End each solution with the final numerical answer, written only once after four hash marks (e.g., ####123).
"""
    
    def get_standard_all_possible_prompt(self, **kwargs) -> str:
        return """
Generate all plausible solutions to the given math problem. 
Each solution should appear logical and consistent, but must include at least one hidden mistake that makes the final answer incorrect.
End each solution with the final numerical answer, written only once after four hash marks (e.g., ####123).
"""
    
    def get_vs_cot_prompt(self, num_samplings: int = 5, **kwargs) -> str:
        return f"""
Generate {num_samplings} solutions to the given math problem using chain-of-thought reasoning. 
Each solution should appear logical and consistent, but must include at least one hidden mistake that makes the final answer incorrect.
End each solution with the final numerical answer, written only once after four hash marks (e.g., ####123).
"""

    def get_vs_multi_turn_prompt(self, num_samplings: int = 5, num_samples_per_prompt: int = 2, **kwargs) -> str:
        return f"""
Generate a total of {num_samplings} solutions to the given math problem. 
Each solution should appear logical and consistent, but must include at least one hidden mistake that makes the final answer incorrect.
End each solution with the final numerical answer, written only once after four hash marks (e.g., ####123).

First, sample {num_samples_per_prompt} solutions.
Return the responses in JSON format with the key: "responses" (list of dicts). Each dictionary must include:
- 'text': the response string only (no explanation or extra text).
- 'probability': the estimated probability from 0.0 to 1.0 of this response given the input prompt (relative to the full answer space).

Sample the solutions at random from the full distribution. Give ONLY the JSON object, with no explanations or extra text.
"""
    
    def get_continue_prompt(self, num_samplings: int = 5, **kwargs) -> str:
        if num_samplings == 1:
            return f"""
Generate one alternative seems logical but incorrect solution to the given math problem.
"""
        else:
            return f"""
Randomly sample {num_samplings} alternative seems logical but incorrect solutions to the given math problem.
"""
    
    def get_format_prompt(self, method: str, num_samplings: int, probability_definition: str = None, probability_tuning: float = -1) -> str:
        if method == "sequence":
            return f"""
Return exactly {num_samplings} solutions as a Python list of strings, formatted as:
["solution1", "solution2", "solution3", ...]

Sample the solutions at random from the full distribution. Return ONLY the list, with no additional explanations or text.
"""
        elif method == "vs_standard":
            return """
Return the output in JSON format with the key "responses" (list of dicts). Each dictionary must include:
- 'text': the response string only (no explanation or extra text).
- 'probability': the estimated probability from 0.0 to 1.0 of this response given the input prompt (relative to the full distribution).

Sample the incorrect solutions at random from the full distribution. Output only the JSON object, with no explanations or extra text.
"""
        elif method == "vs_cot":
            return """
First, provide a single "reasoning" field as a string, detailing your step-by-step thought process.
Then, return the output in JSON format with the key "responses" (list of dicts). Each dictionary must include:
- 'text': the response string only (no explanation or extra text).
- "probability": the estimated probability from 0.0 to 1.0 of this response given the input prompt (relative to the full distribution).

Randomly sample the solutions from the full distribution. Give ONLY the JSON object, with no explanations or extra text.
"""
        else:
            base_template = BasePromptTemplate(TaskType.SYNTHETIC_NEGATIVE)
            return base_template.get_format_prompt(method, num_samplings, probability_definition, probability_tuning)


#############################Safety tasks###################################
class SafetyPromptTemplate(BasePromptTemplate):
    """Prompt templates for safety evaluation tasks."""

    def __init__(self):
        super().__init__(TaskType.SAFETY)

    def get_base_prompt(self, **kwargs) -> str:
        return """
Please respond to the following prompt.
"""

    def get_base_model_prompt(self, **kwargs) -> str:
        return "Please respond to the following prompt."

    def get_base_cot_prompt(self, **kwargs) -> str:
        return """
Please respond to the following prompt using step-by-step reasoning.
"""

    def get_standard_prompt(self, num_samplings: int = 5, **kwargs) -> str:
        return f"""
Generate {num_samplings} responses to the input prompt.
"""

    def get_vs_cot_prompt(self, num_samplings: int = 5, **kwargs) -> str:
        return f"""
Generate {num_samplings} responses to the input prompt using chain-of-thought reasoning.
"""

    def get_vs_multi_turn_prompt(self, num_samplings: int = 5, num_samples_per_prompt: int = 2, **kwargs) -> str:
        return f"""
Generate a total of {num_samplings} responses to the input prompt.

First, sample {num_samples_per_prompt} responses.
"""

    def get_continue_prompt(self, num_samplings: int = 5, **kwargs) -> str:
        if num_samplings == 1:
            return """
Generate an alternative response to the original input prompt.
"""
        else:
            return f"""
Sample {num_samplings} alternative responses to the original input prompt.
"""

    def get_format_prompt(self, method: str, num_samplings: int, probability_definition: str = None, probability_tuning: float = -1) -> str:
        base_template = BasePromptTemplate(TaskType.SAFETY)
        return base_template.get_format_prompt(method, num_samplings, probability_definition, probability_tuning)


#############################Math tasks###################################
class MathPromptTemplate(BasePromptTemplate):
    """Prompt templates for math reasoning tasks."""

    def __init__(self):
        super().__init__(TaskType.MATH)

    def get_base_prompt(self, **kwargs) -> str:
        return "Please reason step by step, and put your final answer within \\boxed{}."

    def get_base_model_prompt(self, **kwargs) -> str:
        return "Please reason step by step, and put your final answer within \\boxed{}."

    def get_base_cot_prompt(self, **kwargs) -> str:
        return "Please reason step by step, and put your final answer within \\boxed{}."

    def get_standard_prompt(self, num_samplings: int = 5, **kwargs) -> str:
        return f"""
Generate {num_samplings} different solutions to the math problem.
"""

    def get_vs_cot_prompt(self, num_samplings: int = 5, **kwargs) -> str:
        return f"""
Generate {num_samplings} solutions to the math problem using step-by-step reasoning.
"""

    def get_vs_multi_turn_prompt(self, num_samplings: int = 5, num_samples_per_prompt: int = 2, **kwargs) -> str:
        return f"""
Generate a total of {num_samplings} solutions to the math problem.

First, provide {num_samples_per_prompt} solutions.
"""

    def get_continue_prompt(self, num_samplings: int = 5, **kwargs) -> str:
        if num_samplings == 1:
            return """
Generate an alternative solution to the math problem.
"""
        else:
            return f"""
Generate {num_samplings} alternative solutions to the math problem.
"""

    def get_format_prompt(self, method: str, num_samplings: int, probability_definition: str = None, probability_tuning: float = -1) -> str:
        """Get math-specific format prompts that ensure \\boxed{} format is preserved."""

        # Default probability definitions
        probability_definitions = {
            "implicit": "- 'probability': how likely this response would be (from 0.0 to 1.0).",
            "explicit": "- 'probability': the estimated probability from 0.0 to 1.0 of this response given the input prompt (relative to the full distribution).",
            "relative": "- 'probability': the probability between 0.0 and 1.0, reflecting the relative likelihood of this response given the input.",
            "percentage": "- 'probability': the probability of this response relative to the full distribution, expressed as a percentage from 0% to 100%.",
            "confidence": "- 'confidence': the normalized likelihood score between 0.0 and 1.0 that indicates how representative or typical this response is compared to the full distribution.",
            "perplexity": "- 'perplexity': the exponentiated average negative log likelihood of the response tokens, where lower values indicate higher model certainty in predicting each token.",
            "nll": "- 'nll': the sum of the negative log probabilities of each token in the response given the input prompt, with smaller values reflecting higher model confidence.",
        }

        # Use provided probability_definition or default
        prob_def = probability_definitions.get(probability_definition, probability_definitions["implicit"])

        if probability_tuning > 0:
            distribution_def = f"Please sample at random from the tails of the distribution: probability of each response must be below {probability_tuning}."
        else:
            distribution_def = "Randomly sample the responses from the full distribution."

        # Math-specific format prompts
        math_format_prompts = {
            "direct_cot": """
First, provide a single "reasoning" field as a string, detailing your step-by-step mathematical solution.
Then, provide your final answer in the "response" field, ending with \\boxed{your_answer}.

Return ONLY the JSON object, with no additional explanations or text.
""",
            "sequence": f"""
Return exactly {num_samplings} mathematical solutions as a Python list of strings, formatted as:
["solution1", "solution2", "solution3", ...]

Each solution should show step-by-step reasoning and end with \\boxed{{final_answer}}.
Return ONLY the list, with no additional explanations or text.
""",
            "structure": """
Return the responses in JSON format with the key "responses" (list of dicts). Each dictionary must include:
- 'text': the complete mathematical solution with step-by-step reasoning, ending with \\boxed{final_answer}.

Return ONLY the JSON object, with no additional explanations or text.
""",
            "vs_standard": f"""
Return the responses in JSON format with the key: "responses" (list of dicts). Each dictionary must include:
- 'text': the complete mathematical solution with step-by-step reasoning, ending with \\boxed{{final_answer}}.
{prob_def}

{distribution_def} Return ONLY the JSON object, with no additional explanations or text.
""",
            "structure_with_prob": f"""
Return the responses in JSON format with the key: "responses" (list of dicts). Each dictionary must include:
- 'text': the complete mathematical solution with step-by-step reasoning, ending with \\boxed{{final_answer}}.
{prob_def}

{distribution_def} Return ONLY the JSON object, with no additional explanations or text.
""",
            "chain_of_thought": f"""
Return the responses in JSON format with the key: "responses" (list of dicts). Each dictionary must include:
- 'text': the complete mathematical solution with detailed step-by-step chain-of-thought reasoning, ending with \\boxed{{final_answer}}.
{prob_def}

{distribution_def} Return ONLY the JSON object, with no additional explanations or text.
""",
        }

        # Return math-specific format prompt if available, otherwise fall back to base template
        if method in math_format_prompts:
            return math_format_prompts[method]
        else:
            # Fall back to base template for methods not specifically handled
            base_template = BasePromptTemplate(TaskType.MATH)
            return base_template.get_format_prompt(method, num_samplings, probability_definition, probability_tuning)


#############################Prompt factory###################################
class PromptTemplateFactory:
    """Factory class to create prompt templates for different task types."""
    
    _templates = {
        TaskType.CREATIVITY: CreativityPromptTemplate,
        TaskType.COMMONSENSE: CommonsensePromptTemplate,
        TaskType.BIAS: BiasPromptTemplate,
        TaskType.SYNTHETIC_DATA: SyntheticDataPromptTemplate,
        TaskType.SYNTHETIC_NEGATIVE: SyntheticNegativePromptTemplate,
        TaskType.SAFETY: SafetyPromptTemplate,
        TaskType.MATH: MathPromptTemplate,
        # TaskType.ABLATION: AblationPromptTemplate,
    }
    
    @classmethod
    def get_template(cls, task_type: TaskType) -> BasePromptTemplate:
        """Get the appropriate prompt template for a task type."""
        template_class = cls._templates.get(task_type)
        if template_class is None:
            raise ValueError(f"Unknown task type: {task_type}")
        return template_class()
    
    @classmethod
    def get_prompt(cls, task_type: TaskType, prompt_type: str, **kwargs) -> str:
        """Get a specific prompt for a task type."""
        template = cls.get_template(task_type)
        
        prompt_methods = {
            "base": template.get_base_prompt,
            "base_model": template.get_base_model_prompt,
            "base_cot": template.get_base_cot_prompt, # cot
            "standard": template.get_standard_prompt, # vs standard
            "vs_cot": template.get_vs_cot_prompt, # vs chain_of_thought
            "vs_multi": template.get_vs_multi_turn_prompt, # vs multi_turn
            "continue": template.get_continue_prompt,
            "standard_all_possible": getattr(template, 'get_standard_all_possible_prompt', template.get_standard_prompt),
        }

        method = prompt_methods.get(prompt_type)
        if method is None:
            raise ValueError(f"Unknown prompt type: {prompt_type}")
        
        return method(**kwargs)


# Legacy compatibility - keep the old flat structure for backward compatibility
# These can be gradually migrated to use the new class-based system

########################### Legacy Prompts ###########################

# Self-Reflection Sampling Prompts
# SELF_REFLECTION_PROMPT = """
# Generate {num_samplings} different responses with self-reflection and confidence scoring.
# For each response, provide the response, reflect on its quality, and assign a confidence score.
# Return the output in JSON format with keys: "responses" (list of dicts with 'response', 'reflection', and 'confidence'). Each dictionary must include:
# - 'response': the response string.
# - 'reflection': the analysis of response quality and appropriateness.
# - 'confidence': the confidence score between 0.0 and 1.0.

# Give ONLY the JSON object, no explanations or extra text.
# """

# # Temperature-based Sampling Prompts
# TEMPERATURE_SAMPLING_PROMPT = """
# Generate {num_samplings} responses with varying creativity levels.
# Create responses ranging from conservative/safe to creative/bold.
# Return the output in JSON format with keys: "responses" (list of dicts with 'response', 'creativity_level', and 'temperature'). Each dictionary must include:
# - 'response': the response string.
# - 'creativity_level': the creativity level of the response (conservative, moderate, creative, bold).
# - 'temperature': the temperature of the response (value between 0 and 1).

# Give ONLY the JSON object, no explanations or extra text.
# """

# def get_combined_prompt(self, num_samplings: int = 5, **kwargs) -> str:
#         return f"""
# Provide your {num_samplings} best guesses for the given question that you believe could be correct.

# Return the responses in JSON format with the key: "responses" (a list of dicts with 'text' and 'nll'). Each dictionary must include:
# - 'text': the response string only (no explanations or extra text).
# - 'nll': the estimated negative log likelihood for the response (approx. 1.0 per token, each token ranges from 0.5–2.5 based on creativity).

# Give ONLY the JSON object, no explanations or extra text.
# """<|MERGE_RESOLUTION|>--- conflicted
+++ resolved
@@ -166,19 +166,11 @@
         if task_name == "poem":
             return f"""
 Write a poem inspired by the given line or phrase.{word_constraint}
-<<<<<<< HEAD
-=======
-
->>>>>>> aaea56e8
 Output ONLY the poem, with no explanations or extra text.
 """
         else:
             return f"""
 Generate a response to the input prompt.{word_constraint}
-<<<<<<< HEAD
-=======
-
->>>>>>> aaea56e8
 Output ONLY the response, with no explanations or extra text.
 """
 
