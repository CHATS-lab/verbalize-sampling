--- conflicted
+++ resolved
@@ -51,16 +51,10 @@
         """Get the format prompt for a specific method."""
         format_prompts = {
             "sequence": f"""
-<<<<<<< HEAD
 Return the responses in JSON format with keys: "responses" (list of strings). The list must contain exactly {num_samplings} strings, each representing a unique response.
 Each response should be a complete, coherent text (not just a single line or phrase).
 
 Give ONLY the JSON object, with no explanations or extra text.
-=======
-Return exactly {num_samplings} responses as a Python list of strings, formatted as:
-["response1", "response2", "response3", ...]
-Return only the list, with no explanations or extra text.
->>>>>>> df33a239
 """,
             "structure": """
 Return the responses in JSON format with keys: "responses" (list of dicts with 'text'). Each dictionary must include:
