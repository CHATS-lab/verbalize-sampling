"""
Prompt templates organized by task type.
"""

from typing import Dict, Any, Optional
from enum import Enum

class TaskType(Enum):
    """Enumeration of different task types."""
    CREATIVITY = "creativity"
    COMMONSENSE = "commonsense"
    BIAS = "bias"
    SYNTHETIC_DATA = "synthetic_data"
    SYNTHETIC_NEGATIVE = "synthetic_negative"
    ABLATION = "ablation"


class BasePromptTemplate:
    """Base class for prompt templates."""
    
    def __init__(self, task_type: TaskType):
        self.task_type = task_type
    
    def get_base_prompt(self, **kwargs) -> str:
        """Get the base prompt for the task."""
        raise NotImplementedError
    
    def get_base_model_prompt(self, **kwargs) -> str:
        """Get the base model prompt for the task."""
        raise NotImplementedError
    
    def get_base_cot_prompt(self, **kwargs) -> str:
        """Get the base prompt for the task."""
        raise NotImplementedError
    
    def get_standard_prompt(self, **kwargs) -> str:
        """Get the standard prompt for the task."""
        raise NotImplementedError
    
    def get_vs_standard_prompt(self, **kwargs) -> str:
        """Get the standard prompt for the task."""
        raise NotImplementedError
    
    def get_vs_cot_prompt(self, **kwargs) -> str:
        """Get the chain-of-thought prompt for the task."""
        raise NotImplementedError

    def get_vs_multi_turn_prompt(self, **kwargs) -> str:
        """Get the multi-turn prompt for the task."""
        raise NotImplementedError
    
    def get_continue_prompt(self, **kwargs) -> str:
        """Get the continuation prompt for the task."""
        raise NotImplementedError
    
    def get_format_prompt(
        self,
        method: str,
        num_samplings: int,
        probability_definition: str = None,
    ) -> str:
        """Get the format prompt for a specific method.

        Args:
            method: The output format method.
            num_samplings: Number of responses to generate (if relevant).
            probability_definition: (Optional) Custom definition for the 'probability' field.
        """
        # Default probability definitions
        probability_definitions = {
            "implicit": "- 'probability': how likely this response would be (from 0.0 to 1.0).",
            "explicit": "- 'probability': the estimated probability from 0.0 to 1.0 of this response given the input prompt (relative to the full distribution).",
            "relative": "- 'probability': a probability value between 0.0 and 1.0, reflecting the relative likelihood of this response given the input.",
            "confidence": "- 'confidence': the normalized likelihood score between 0.0 and 1.0 that indicates how representative or typical this response is compared to the full distribution.",
            "perplexity": "- 'perplexity': the exponentiated average negative log likelihood of the response tokens, where lower values indicate higher model certainty in predicting each token.",
            "nll": "- 'nll': the sum of the negative log probabilities of each token in the response given the input prompt, with smaller values reflecting higher model confidence.",
        }

        # Use provided probability_definition or default
        prob_def = probability_definitions[probability_definition]

        format_prompts = {
            "direct_cot": """
First, provide a single "reasoning" field as a string, detailing your step-by-step thought process.
Then, provide your response in the "response" field.

Return ONLY the JSON object, with no additional explanations or text.
""",
            "structure": """
Return the output in JSON format with the key "responses" (list of dicts). Each dictionary must include:
- 'text': the response string only (no explanation or extra text).

Return ONLY the JSON object, with no additional explanations or text.
""",
            "sequence": f"""
<<<<<<< HEAD
Return the responses in JSON format with keys: "responses" (list of strings). The list must contain exactly {num_samplings} strings, each representing a unique response.
Each response should be a complete, coherent text (not just a single line or phrase).

Give ONLY the JSON object, with no explanations or extra text.
=======
Return exactly {num_samplings} responses as a Python list of strings, formatted as:
["response1", "response2", "response3", ...]

Return ONLY the list, with no additional explanations or text.
>>>>>>> 55890cfd
""",
            "vs_standard": f"""
Return the responses in JSON format with the key: "responses" (list of dicts). Each dictionary must include:
- 'text': the response string only (no explanation or extra text).
{prob_def}

Return ONLY the JSON object, with no additional explanations or text.
""",
            "vs_cot": f"""
First, provide a single "reasoning" field as a string, detailing your step-by-step thought process.
Then, return the output in JSON format with the key "responses" (list of dicts). Each dictionary must include:
- 'text': the response string only (no explanation or extra text).
{prob_def}

Return ONLY the JSON object, with no additional explanations or text.
"""
        }
        return format_prompts.get(method, "")


#############################Creativity tasks###################################
class CreativityPromptTemplate(BasePromptTemplate):
    """Prompt templates for creativity tasks."""
    
    def __init__(self):
        super().__init__(TaskType.CREATIVITY)
    
    def get_base_prompt(self, target_words: int = 200, task_name: str = None, **kwargs) -> str:
        word_constraint = f" The response should be approximately {target_words} words." if target_words > 0 else ""
        
        # Provide more specific instructions for poem writing
        if task_name == "poem":
            return f"""
Write a poem inspired by the given line or phrase.{word_constraint}
Maximizing both creativity and diversity, while ensuring that each response remains high-quality to the input prompt.

Output ONLY the poem, with no explanations or extra text.
"""
        else:
            return f"""
Generate a response to the input prompt.{word_constraint}
Maximizing both creativity and diversity, while ensuring that each response remains high-quality to the input prompt.

Output ONLY the response, with no explanations or extra text.
"""

    def get_base_model_prompt(self, target_words: int = 200, task_name: str = None, **kwargs) -> str:
        return f"Write a {target_words} word story starting with the line: "

    def get_base_cot_prompt(self, target_words: int = 200, **kwargs) -> str:
        return f"""
<<<<<<< HEAD
Generate a response to the input prompt. The response should be approximately {target_words} words.
Maximizing both creativity and diversity, while ensuring that each response remains high-quality to the input prompt.

First, provide a single "reasoning" field as a string, detailing your step-by-step thought process.
Then, provide your response in the "response" field.

Give ONLY the JSON object, no explanations or extra text.
=======
Generate a response to the input prompt using chain-of-thought reasoning. The response should be approximately {target_words} words.
>>>>>>> 55890cfd
"""
    
    def get_standard_prompt(self, num_samplings: int = 5, target_words: int = 200, **kwargs) -> str:
        word_constraint = f" Each response should be approximately {target_words} words." if target_words > 0 else ""
        return f"""
Generate {num_samplings} responses to the input prompt.{word_constraint}
Maximizing both creativity and diversity, while ensuring that each response remains high-quality to the input prompt.
"""
    
    def get_standard_all_possible_prompt(self, target_words: int = 200, **kwargs) -> str:
        word_constraint = f" Each response should be approximately {target_words} words." if target_words > 0 else ""
        return f"""
Generate all possible responses to the input prompt.{word_constraint}
Maximizing both creativity and diversity, while ensuring that each response remains high-quality to the input prompt.
"""

    def get_vs_cot_prompt(self, num_samplings: int = 5, target_words: int = 200, **kwargs) -> str:
        word_constraint = f" Each response should be approximately {target_words} words." if target_words > 0 else ""
        return f"""
Generate {num_samplings} responses to the input prompt using chain-of-thought reasoning.{word_constraint}
<<<<<<< HEAD
Maximizing both creativity and diversity, while ensuring that each response remains high-quality to the input prompt.

First, provide a single "reasoning" field as a string, detailing your step-by-step thought process.
Then, under "responses", return a list of dictionaries. Each dictionary must include:
- 'text': the response string only (no explanation or extra text).
- 'probability': the estimated likelihood (from 0.0 to 1.0) of this response from the full answer distribution of the input prompt (not just among the {num_samplings} sampled responses).

Give ONLY the JSON object, no explanations or extra text.
=======
>>>>>>> 55890cfd
"""

    def get_vs_multi_turn_prompt(self, num_samplings: int = 5, num_samples_per_prompt: int = 2, target_words: int = 200, **kwargs) -> str:
        word_constraint = f" Each response should be approximately {target_words} words." if target_words > 0 else ""
        return f"""
<<<<<<< HEAD
You will generate a total of {num_samplings} responses to the input prompt.{word_constraint}
Maximizing both creativity and diversity, while ensuring that each response remains high-quality to the input prompt.
=======
Generate {num_samplings} responses to the input prompt.{word_constraint}
>>>>>>> 55890cfd

First, sample {num_samples_per_prompt} responses. 
Return the responses in JSON format with the key: "responses" (list of dicts). Each dictionary must include:
- 'text': the response string only (no explanations or extra text).
- 'probability': the estimated probability from 0.0 to 1.0 of this response given the input prompt (relative to the full answer space).

Please sample at random from the full distribution. Give ONLY the JSON object, no explanations or extra text.
"""
    
    def get_continue_prompt(self, num_samplings: int = 5, target_words: int = 200, **kwargs) -> str:
        if num_samplings == 1:
            return f"""
Generate one alternative response to the original input prompt.
Maximizing both creativity and diversity, while ensuring that each response remains high-quality to the input prompt.
"""
        else:
            return f"""
<<<<<<< HEAD
Generate {num_samplings} alternative responses to the original input prompt.
Maximizing both creativity and diversity, while ensuring that each response remains high-quality to the input prompt.
=======
Sample {num_samplings} alternative responses to the original input prompt.
>>>>>>> 55890cfd
"""
    
    def get_format_prompt(self, method: str, num_samplings: int, probability_definition: str = None) -> str:
        base_template = BasePromptTemplate(TaskType.CREATIVITY)
        return base_template.get_format_prompt(method, num_samplings, probability_definition)



#############################Bias tasks###################################
class BiasPromptTemplate(BasePromptTemplate):
    """Prompt templates for bias tasks."""
    
    def __init__(self):
        super().__init__(TaskType.BIAS)
    
    def get_base_prompt(self, **kwargs) -> str:
        return """
Generate a response to the input prompt. Output ONLY the response, with no explanations or extra text.
"""
    
    def get_base_cot_prompt(self, **kwargs) -> str:
        return """
Generate a response to the input prompt using chain-of-thought reasoning. Output ONLY the response, with no explanations or extra text.
"""
    
    def get_standard_prompt(self, num_samplings: int = 5, **kwargs) -> str:
        return f"""
Generate {num_samplings} responses to the input prompt.
"""
    
    def get_standard_all_possible_prompt(self, **kwargs) -> str:
        return """
Generate all plausible responses to the input prompt.
"""
    
    def get_vs_cot_prompt(self, num_samplings: int = 5, **kwargs) -> str:
        return f"""
Generate {num_samplings} responses to the input prompt using chain-of-thought reasoning.
"""

    def get_vs_multi_turn_prompt(self, num_samplings: int = 5, num_samples_per_prompt: int = 2, **kwargs) -> str:
        return f"""
Generate a total of {num_samplings} responses to the input prompt.

First, sample {num_samples_per_prompt} responses.
Return the responses in JSON format with the key: "responses" (list of dicts). Each dictionary must include:
- 'text': the response string only (no explanation or extra text).
- 'probability': the estimated probability from 0.0 to 1.0 of this response given the input prompt (relative to the full answer space).

Randomly sample the responses from the full distribution. Return ONLY the JSON object, with no additional explanations or text.
"""
# - 'text': the response string only (no explanation or extra text).
# - 'probability': the estimated probability from 0.0 to 1.0 of this response given the input prompt (relative to the full distribution).
# - 'confidence': a score from 0.0 to 1.0 representing how likely or typical the response is (1.0 = very typical/common, 0.0 = highly original/creative).
    
    def get_continue_prompt(self, num_samplings: int = 5, **kwargs) -> str:
        if num_samplings == 1:
            return f"""
Generate an alternative response to the original input prompt.
"""
        else:
            return f"""
Randomly sample {num_samplings} alternative responses to the original input prompt.
"""
    
    def get_format_prompt(self, method: str, num_samplings: int, probability_definition: str) -> str:
        base_template = BasePromptTemplate(TaskType.BIAS)
        return base_template.get_format_prompt(method, num_samplings, probability_definition)



#############################Commonsense reasoning tasks###################################
class CommonsensePromptTemplate(BasePromptTemplate):
    """Prompt templates for commonsense reasoning tasks."""
    
    def __init__(self):
        super().__init__(TaskType.COMMONSENSE)
    
    def get_base_prompt(self, **kwargs) -> str:
        return """
Generate a response for the given question. Output ONLY the response, with no explanations or extra text.
"""

    def get_base_cot_prompt(self, **kwargs) -> str:
        return """
Generate a response for the given question using chain-of-thought reasoning. Output ONLY the response, with no explanations or extra text.
"""
    
    def get_standard_prompt(self, num_samplings: int = 5, **kwargs) -> str:
        return f"""
Provide your {num_samplings} best-guess responses for the given question that you think could be correct.
"""
    
    def get_standard_all_possible_prompt(self, **kwargs) -> str:
        return f"""
Provide all possible best-guess responses for the given question. 
Output ONLY the response, with no explanations or extra text.
"""
    
    def get_vs_cot_prompt(self, num_samplings: int = 5, **kwargs) -> str:
        return f"""
Provide your {num_samplings} best-guess responses for the given question that you think could be correct using chain-of-thought reasoning.
"""

    def get_vs_multi_turn_prompt(self, num_samplings: int = 5, num_samples_per_prompt: int = 2, **kwargs) -> str:
        return f"""
You will generate a total of {num_samplings} responses that you think could be correct for the given question.
Maximizing both creativity and diversity, while ensuring that each response remains high-quality to the input prompt.

First, provide {num_samples_per_prompt} best-guess responses for the given question that you think could be correct.
Return the responses in JSON format with the key: "responses" (list of dicts). Each dictionary must include:
- 'text': the response string only (no explanation or extra text).
- 'probability': the estimated probability from 0.0 to 1.0 of this response given the input prompt (relative to the full answer space).

Give ONLY the JSON object, no explanations or extra text.
"""

    def get_continue_prompt(self, num_samplings: int = 5, **kwargs) -> str:
        if num_samplings == 1:
            return f"""
Provide one alternative response for the original input prompt that you think could be correct.
"""
        else:
            return f"""
Provide {num_samplings} alternative responses for the original input prompt that you think could be correct.
"""
    
    def get_format_prompt(self, method: str, num_samplings: int, probability_definition: str = None) -> str:
        base_template = BasePromptTemplate(TaskType.COMMONSENSE)
        return base_template.get_format_prompt(method, num_samplings, probability_definition)


#############################Synthetic data tasks###################################
class SyntheticDataPromptTemplate(BasePromptTemplate):
    """Prompt templates for synthetic data tasks."""
    
    def __init__(self):
        super().__init__(TaskType.SYNTHETIC_DATA)
    
    def get_base_prompt(self, **kwargs) -> str:
        return """
Generate a data instance based on the input prompt. Output only the data, without any explanations or extra text.
"""
    
    def get_base_cot_prompt(self, **kwargs) -> str:
        return """
Generate a data instance based on the input prompt using chain-of-thought reasoning. Output only the data, without any explanations or extra text.
"""
    
    def get_standard_prompt(self, num_samplings: int = 5, **kwargs) -> str:
        return f"""
Generate {num_samplings} data instances based on the input prompt. Output only the data, with no explanations or extra text.
"""
    
    def get_standard_all_possible_prompt(self, **kwargs) -> str:
        return """
Generate all plausible data instances based on the input prompt. Output only the data, with no explanations or extra text.
"""

    def get_vs_cot_prompt(self, num_samplings: int = 5, **kwargs) -> str:
        return f"""
Generate {num_samplings} data instances based on the input prompt using chain-of-thought reasoning. Output only the data, with no explanations or extra text.
"""

    def get_vs_multi_turn_prompt(self, num_samplings: int = 5, num_samples_per_prompt: int = 2, **kwargs) -> str:
        return f"""
Generate {num_samplings} data instances based on the input prompt. Output only the data, with no explanations or extra text.

First, sample {num_samples_per_prompt} data instances.
Return the responses in JSON format with the key: "responses" (list of dicts). Each dictionary must include:
- 'text': the response string only (no explanation or extra text).
- 'probability': the estimated probability from 0.0 to 1.0 of this response given the input prompt (relative to the full answer space).

Please sample at random from the full distribution. Give ONLY the JSON object, no explanations or extra text.
"""
    
    def get_continue_prompt(self, num_samplings: int = 5, **kwargs) -> str:
        if num_samplings == 1:
            return f"""
Generate one alternative data instance based on the original input prompt.
"""
        else:
            return f"""
Randomly sample {num_samplings} alternative data instances based on the original input prompt.
"""
    
    def get_format_prompt(self, method: str, num_samplings: int, probability_definition: str = None) -> str:
        base_template = BasePromptTemplate(TaskType.SYNTHETIC_DATA)
        return base_template.get_format_prompt(method, num_samplings, probability_definition)


#############################Synthetic negative tasks###################################
class SyntheticNegativePromptTemplate(BasePromptTemplate):
    """Prompt templates for synthetic negative tasks."""
    
    def __init__(self):
        super().__init__(TaskType.SYNTHETIC_NEGATIVE)
    
    def get_base_prompt(self, **kwargs) -> str:
        return """
Generate a solution to the given math problem that look logical but contain at least one hidden mistake, making the final result incorrect.
The solution must end with the final numerical answer, written only once after four hash marks (####). Example: ####123.
"""
    
    def get_base_cot_prompt(self, **kwargs) -> str:
        return """
Generate a solution to the given math problem using chain-of-thought reasoning. 
The solution should look logical but contain at least one hidden mistake, making the final result incorrect.
End the solution with the final numerical answer, written only once after four hash marks (####). Example: ####123.
"""
    
    def get_standard_prompt(self, num_samplings: int = 5, **kwargs) -> str:
        return f"""
Generate {num_samplings} logical and convincing but incorrect solutions to the given math problem. 
End each solution with the final numerical answer, written only once after four hash marks (e.g., ####123).
"""
    
    def get_standard_all_possible_prompt(self, **kwargs) -> str:
        return """
Generate all plausible solutions to the given math problem. 
Each solution should appear logical and consistent, but must include at least one hidden mistake that makes the final answer incorrect.
End each solution with the final numerical answer, written only once after four hash marks (e.g., ####123).
"""
    
    def get_vs_cot_prompt(self, num_samplings: int = 5, **kwargs) -> str:
        return f"""
Generate {num_samplings} solutions to the given math problem using chain-of-thought reasoning. 
Each solution should appear logical and consistent, but must include at least one hidden mistake that makes the final answer incorrect.
End each solution with the final numerical answer, written only once after four hash marks (e.g., ####123).
"""

    def get_vs_multi_turn_prompt(self, num_samplings: int = 5, num_samples_per_prompt: int = 2, **kwargs) -> str:
        return f"""
Generate a total of {num_samplings} solutions to the given math problem. 
Each solution should appear logical and consistent, but must include at least one hidden mistake that makes the final answer incorrect.
End each solution with the final numerical answer, written only once after four hash marks (e.g., ####123).

First, sample {num_samples_per_prompt} solutions.
Return the responses in JSON format with the key: "responses" (list of dicts). Each dictionary must include:
- 'text': the response string only (no explanation or extra text).
- 'probability': the estimated probability from 0.0 to 1.0 of this response given the input prompt (relative to the full answer space).

Sample the solutions at random from the full distribution. Give ONLY the JSON object, with no explanations or extra text.
"""
    
    def get_continue_prompt(self, num_samplings: int = 5, **kwargs) -> str:
        if num_samplings == 1:
            return f"""
Generate one alternative seems logical but incorrect solution to the given math problem.
"""
        else:
            return f"""
Randomly sample {num_samplings} alternative seems logical but incorrect solutions to the given math problem.
"""
    
    def get_format_prompt(self, method: str, num_samplings: int, probability_definition: str = None) -> str:
        if method == "sequence":
            return f"""
Return exactly {num_samplings} solutions as a Python list of strings, formatted as:
["solution1", "solution2", "solution3", ...]

Sample the solutions at random from the full distribution. Return ONLY the list, with no additional explanations or text.
"""
        elif method == "vs_standard":
            return """
Return the output in JSON format with the key "responses" (list of dicts). Each dictionary must include:
- 'text': the response string only (no explanation or extra text).
- 'probability': the estimated probability from 0.0 to 1.0 of this response given the input prompt (relative to the full distribution).

Sample the incorrect solutions at random from the full distribution. Output only the JSON object, with no explanations or extra text.
"""
        elif method == "vs_cot":
            return """
First, provide a single "reasoning" field as a string, detailing your step-by-step thought process.
Then, return the output in JSON format with the key "responses" (list of dicts). Each dictionary must include:
- 'text': the response string only (no explanation or extra text).
- "probability": the estimated probability from 0.0 to 1.0 of this response given the input prompt (relative to the full distribution).

Randomly sample the solutions from the full distribution. Give ONLY the JSON object, with no explanations or extra text.
"""
        else:
            base_template = BasePromptTemplate(TaskType.SYNTHETIC_NEGATIVE)
            return base_template.get_format_prompt(method, num_samplings, probability_definition)


#############################Prompt factory###################################
class PromptTemplateFactory:
    """Factory class to create prompt templates for different task types."""
    
    _templates = {
        TaskType.CREATIVITY: CreativityPromptTemplate,
        TaskType.COMMONSENSE: CommonsensePromptTemplate,
        TaskType.BIAS: BiasPromptTemplate,
        TaskType.SYNTHETIC_DATA: SyntheticDataPromptTemplate,
        TaskType.SYNTHETIC_NEGATIVE: SyntheticNegativePromptTemplate,
        # TaskType.ABLATION: AblationPromptTemplate,
    }
    
    @classmethod
    def get_template(cls, task_type: TaskType) -> BasePromptTemplate:
        """Get the appropriate prompt template for a task type."""
        template_class = cls._templates.get(task_type)
        if template_class is None:
            raise ValueError(f"Unknown task type: {task_type}")
        return template_class()
    
    @classmethod
    def get_prompt(cls, task_type: TaskType, prompt_type: str, **kwargs) -> str:
        """Get a specific prompt for a task type."""
        template = cls.get_template(task_type)
        
        prompt_methods = {
            "base": template.get_base_prompt,
            "base_model": template.get_base_model_prompt,
            "base_cot": template.get_base_cot_prompt, # cot
            "standard": template.get_standard_prompt, # vs standard
            "vs_cot": template.get_vs_cot_prompt, # vs chain_of_thought
            "vs_multi_turn": template.get_vs_multi_turn_prompt, # vs multi_turn
            "continue": template.get_continue_prompt,
            "standard_all_possible": getattr(template, 'get_standard_all_possible_prompt', template.get_standard_prompt),
        }

        method = prompt_methods.get(prompt_type)
        if method is None:
            raise ValueError(f"Unknown prompt type: {prompt_type}")
        
        return method(**kwargs)


# Legacy compatibility - keep the old flat structure for backward compatibility
# These can be gradually migrated to use the new class-based system

########################### Legacy Prompts ###########################

# Self-Reflection Sampling Prompts
# SELF_REFLECTION_PROMPT = """
# Generate {num_samplings} different responses with self-reflection and confidence scoring.
# For each response, provide the response, reflect on its quality, and assign a confidence score.
# Return the output in JSON format with keys: "responses" (list of dicts with 'response', 'reflection', and 'confidence'). Each dictionary must include:
# - 'response': the response string.
# - 'reflection': the analysis of response quality and appropriateness.
# - 'confidence': the confidence score between 0.0 and 1.0.

# Give ONLY the JSON object, no explanations or extra text.
# """

# # Temperature-based Sampling Prompts
# TEMPERATURE_SAMPLING_PROMPT = """
# Generate {num_samplings} responses with varying creativity levels.
# Create responses ranging from conservative/safe to creative/bold.
# Return the output in JSON format with keys: "responses" (list of dicts with 'response', 'creativity_level', and 'temperature'). Each dictionary must include:
# - 'response': the response string.
# - 'creativity_level': the creativity level of the response (conservative, moderate, creative, bold).
# - 'temperature': the temperature of the response (value between 0 and 1).

# Give ONLY the JSON object, no explanations or extra text.
# """

# def get_combined_prompt(self, num_samplings: int = 5, **kwargs) -> str:
#         return f"""
# Provide your {num_samplings} best guesses for the given question that you believe could be correct.

# Return the responses in JSON format with the key: "responses" (a list of dicts with 'text' and 'nll'). Each dictionary must include:
# - 'text': the response string only (no explanations or extra text).
# - 'nll': the estimated negative log likelihood for the response (approx. 1.0 per token, each token ranges from 0.5–2.5 based on creativity).

# Give ONLY the JSON object, no explanations or extra text.
# """<|MERGE_RESOLUTION|>--- conflicted
+++ resolved
@@ -93,17 +93,16 @@
 Return ONLY the JSON object, with no additional explanations or text.
 """,
             "sequence": f"""
-<<<<<<< HEAD
 Return the responses in JSON format with keys: "responses" (list of strings). The list must contain exactly {num_samplings} strings, each representing a unique response.
 Each response should be a complete, coherent text (not just a single line or phrase).
 
 Give ONLY the JSON object, with no explanations or extra text.
-=======
-Return exactly {num_samplings} responses as a Python list of strings, formatted as:
-["response1", "response2", "response3", ...]
+""",
+            "structure": """
+Return the responses in JSON format with keys: "responses" (list of dicts with 'text'). Each dictionary must include:
+- 'text': the response string only (no explanation or extra text).
 
 Return ONLY the list, with no additional explanations or text.
->>>>>>> 55890cfd
 """,
             "vs_standard": f"""
 Return the responses in JSON format with the key: "responses" (list of dicts). Each dictionary must include:
@@ -155,17 +154,7 @@
 
     def get_base_cot_prompt(self, target_words: int = 200, **kwargs) -> str:
         return f"""
-<<<<<<< HEAD
-Generate a response to the input prompt. The response should be approximately {target_words} words.
-Maximizing both creativity and diversity, while ensuring that each response remains high-quality to the input prompt.
-
-First, provide a single "reasoning" field as a string, detailing your step-by-step thought process.
-Then, provide your response in the "response" field.
-
-Give ONLY the JSON object, no explanations or extra text.
-=======
 Generate a response to the input prompt using chain-of-thought reasoning. The response should be approximately {target_words} words.
->>>>>>> 55890cfd
 """
     
     def get_standard_prompt(self, num_samplings: int = 5, target_words: int = 200, **kwargs) -> str:
@@ -186,28 +175,12 @@
         word_constraint = f" Each response should be approximately {target_words} words." if target_words > 0 else ""
         return f"""
 Generate {num_samplings} responses to the input prompt using chain-of-thought reasoning.{word_constraint}
-<<<<<<< HEAD
-Maximizing both creativity and diversity, while ensuring that each response remains high-quality to the input prompt.
-
-First, provide a single "reasoning" field as a string, detailing your step-by-step thought process.
-Then, under "responses", return a list of dictionaries. Each dictionary must include:
-- 'text': the response string only (no explanation or extra text).
-- 'probability': the estimated likelihood (from 0.0 to 1.0) of this response from the full answer distribution of the input prompt (not just among the {num_samplings} sampled responses).
-
-Give ONLY the JSON object, no explanations or extra text.
-=======
->>>>>>> 55890cfd
 """
 
     def get_vs_multi_turn_prompt(self, num_samplings: int = 5, num_samples_per_prompt: int = 2, target_words: int = 200, **kwargs) -> str:
         word_constraint = f" Each response should be approximately {target_words} words." if target_words > 0 else ""
         return f"""
-<<<<<<< HEAD
-You will generate a total of {num_samplings} responses to the input prompt.{word_constraint}
-Maximizing both creativity and diversity, while ensuring that each response remains high-quality to the input prompt.
-=======
 Generate {num_samplings} responses to the input prompt.{word_constraint}
->>>>>>> 55890cfd
 
 First, sample {num_samples_per_prompt} responses. 
 Return the responses in JSON format with the key: "responses" (list of dicts). Each dictionary must include:
@@ -225,12 +198,7 @@
 """
         else:
             return f"""
-<<<<<<< HEAD
-Generate {num_samplings} alternative responses to the original input prompt.
-Maximizing both creativity and diversity, while ensuring that each response remains high-quality to the input prompt.
-=======
 Sample {num_samplings} alternative responses to the original input prompt.
->>>>>>> 55890cfd
 """
     
     def get_format_prompt(self, method: str, num_samplings: int, probability_definition: str = None) -> str:
