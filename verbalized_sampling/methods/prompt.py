"""
Prompt templates organized by task type.
"""

from typing import Dict, Any, Optional
from enum import Enum

class TaskType(Enum):
    """Enumeration of different task types."""
    CREATIVITY = "creativity"
    COMMONSENSE = "commonsense"
    BIAS = "bias"
    SYNTHETIC_DATA = "synthetic_data"
    SYNTHETIC_NEGATIVE = "synthetic_negative"
    ABLATION = "ablation"


class BasePromptTemplate:
    """Base class for prompt templates."""
    
    def __init__(self, task_type: TaskType):
        self.task_type = task_type
    
    def get_base_prompt(self, **kwargs) -> str:
        """Get the base prompt for the task."""
        raise NotImplementedError
    
    def get_base_model_prompt(self, **kwargs) -> str:
        """Get the base model prompt for the task."""
        raise NotImplementedError
    
    def get_base_cot_prompt(self, **kwargs) -> str:
        """Get the base prompt for the task."""
        raise NotImplementedError
    
    def get_standard_prompt(self, **kwargs) -> str:
        """Get the standard prompt for the task."""
        raise NotImplementedError
    
    def get_vs_standard_prompt(self, **kwargs) -> str:
        """Get the standard prompt for the task."""
        raise NotImplementedError
    
    def get_vs_cot_prompt(self, **kwargs) -> str:
        """Get the chain-of-thought prompt for the task."""
        raise NotImplementedError

    def get_vs_multi_turn_prompt(self, **kwargs) -> str:
        """Get the multi-turn prompt for the task."""
        raise NotImplementedError
    
    def get_continue_prompt(self, **kwargs) -> str:
        """Get the continuation prompt for the task."""
        raise NotImplementedError
    
    def get_format_prompt(
        self,
        method: str,
        num_samplings: int,
        probability_definition: str = None,
    ) -> str:
        """Get the format prompt for a specific method.

        Args:
            method: The output format method.
            num_samplings: Number of responses to generate (if relevant).
            probability_definition: (Optional) Custom definition for the 'probability' field.
        """
        # Default probability definitions
        probability_definitions = {
            # "default": "- 'probability': how likely this response would be (from 0.0 to 1.0).",
            "implicit": "- 'probability': how likely this response would be (from 0.0 to 1.0).",
            "explicit": "- 'probability': the estimated probability from 0.0 to 1.0 of this response given the input prompt (relative to the full distribution).",
            "relative": "- 'probability': the probability between 0.0 and 1.0, reflecting the relative likelihood of this response given the input.",
            "percentage": "- 'probability': the probability of this response relative to the full distribution, expressed as a percentage from 0% to 100%.",
            "confidence": "- 'confidence': the normalized likelihood score between 0.0 and 1.0 that indicates how representative or typical this response is compared to the full distribution.",
            "perplexity": "- 'perplexity': the exponentiated average negative log likelihood of the response tokens, where lower values indicate higher model certainty in predicting each token.",
            "nll": "- 'nll': the sum of the negative log probabilities of each token in the response given the input prompt, with smaller values reflecting higher model confidence.",
        }

        # Use provided probability_definition or default
        prob_def = probability_definitions[probability_definition]

        format_prompts = {
            "direct_cot": """
First, provide a single "reasoning" field as a string, detailing your step-by-step thought process.
Then, provide your response in the "response" field.

Return ONLY the JSON object, with no additional explanations or text.
""",
            "structure": """
Return the output in JSON format with the key "responses" (list of dicts). Each dictionary must include:
- 'text': the response string only (no explanation or extra text).

Return ONLY the JSON object, with no additional explanations or text.
""",
            "sequence": f"""
<<<<<<< HEAD
Return responses as a Python list of strings, formatted as:
["response1", "response2", "response3", ...]
=======
Return the responses in JSON format with keys: "responses" (list of strings). The list must contain exactly {num_samplings} strings, each representing a unique response.
Each response should be a complete, coherent text (not just a single line or phrase).

Give ONLY the JSON object, with no explanations or extra text.
""",
            "structure": """
Return the responses in JSON format with keys: "responses" (list of dicts with 'text'). Each dictionary must include:
- 'text': the response string only (no explanation or extra text).
>>>>>>> d15c2741

Return ONLY the list, with no additional explanations or text.
""",
            "vs_standard": f"""
Return the responses in JSON format with the key: "responses" (list of dicts). Each dictionary must include:
- 'text': the response string only (no explanation or extra text).
{prob_def}

Randomly sample the responses from the full distribution. Return ONLY the JSON object, with no additional explanations or text.
""",
            "vs_cot": f"""
First, provide a single "reasoning" field as a string, detailing your step-by-step thought process.
Then, return the output in JSON format with the key "responses" (list of dicts). Each dictionary must include:
- 'text': the response string only (no explanation or extra text).
{prob_def}

Randomly sample the responses from the full distribution. Return ONLY the JSON object, with no additional explanations or text.
""",
            "vs_multi": f"""
Return the responses in JSON format with the key: "responses" (list of dicts). Each dictionary must include:
- 'text': the response string only (no explanation or extra text).
{prob_def}

Randomly sample the responses from the full distribution. Return ONLY the JSON object, with no additional explanations or text.
"""
        }
        return format_prompts.get(method, "")


#############################Creativity tasks###################################
class CreativityPromptTemplate(BasePromptTemplate):
    """Prompt templates for creativity tasks."""
    
    def __init__(self):
        super().__init__(TaskType.CREATIVITY)
    
    def get_base_prompt(self, target_words: int = 200, task_name: str = None, **kwargs) -> str:
        word_constraint = f" The response should be approximately {target_words} words." if target_words > 0 else ""
        
        # Provide more specific instructions for poem writing
        if task_name == "poem":
            return f"""
Write a poem inspired by the given line or phrase.{word_constraint}
Maximizing both creativity and diversity, while ensuring that each response remains high-quality to the input prompt.

Output ONLY the poem, with no explanations or extra text.
"""
        else:
            return f"""
Generate a response to the input prompt.{word_constraint}
Maximizing both creativity and diversity, while ensuring that each response remains high-quality to the input prompt.

Output ONLY the response, with no explanations or extra text.
"""

    def get_base_model_prompt(self, target_words: int = 200, task_name: str = None, **kwargs) -> str:
        return f"Write a {target_words} word story starting with the line: "

    def get_base_cot_prompt(self, target_words: int = 200, **kwargs) -> str:
        return f"""
Generate a response to the input prompt using chain-of-thought reasoning. The response should be approximately {target_words} words.
"""
    
    def get_standard_prompt(self, num_samplings: int = 5, target_words: int = 200, **kwargs) -> str:
        word_constraint = f" Each response should be approximately {target_words} words." if target_words > 0 else ""
        return f"""
Generate {num_samplings} responses to the input prompt.{word_constraint}
Maximizing both creativity and diversity, while ensuring that each response remains high-quality to the input prompt.
"""
    
    def get_standard_all_possible_prompt(self, target_words: int = 200, **kwargs) -> str:
        word_constraint = f" Each response should be approximately {target_words} words." if target_words > 0 else ""
        return f"""
Generate all possible responses to the input prompt.{word_constraint}
Maximizing both creativity and diversity, while ensuring that each response remains high-quality to the input prompt.
"""

    def get_vs_cot_prompt(self, num_samplings: int = 5, target_words: int = 200, **kwargs) -> str:
        word_constraint = f" Each response should be approximately {target_words} words." if target_words > 0 else ""
        return f"""
Generate {num_samplings} responses to the input prompt using chain-of-thought reasoning.{word_constraint}
"""

    def get_vs_multi_turn_prompt(self, num_samplings: int = 5, num_samples_per_prompt: int = 2, target_words: int = 200, **kwargs) -> str:
        word_constraint = f" Each response should be approximately {target_words} words." if target_words > 0 else ""
        return f"""
Generate {num_samplings} responses to the input prompt.{word_constraint}

First, sample {num_samples_per_prompt} responses. 
"""
# Return the responses in JSON format with the key: "responses" (list of dicts). Each dictionary must include:
# - 'text': the response string only (no explanations or extra text).
# - 'probability': the estimated probability from 0.0 to 1.0 of this response given the input prompt (relative to the full answer space).
# Please sample at random from the full distribution. Give ONLY the JSON object, no explanations or extra text.

    def get_continue_prompt(self, num_samplings: int = 5, target_words: int = 200, **kwargs) -> str:
        if num_samplings == 1:
            return f"""
Generate one alternative response to the original input prompt.
Maximizing both creativity and diversity, while ensuring that each response remains high-quality to the input prompt.
"""
        else:
            return f"""
Sample {num_samplings} alternative responses to the original input prompt.
"""
    
    def get_format_prompt(self, method: str, num_samplings: int, probability_definition: str = None) -> str:
        base_template = BasePromptTemplate(TaskType.CREATIVITY)
        return base_template.get_format_prompt(method, num_samplings, probability_definition)



#############################Bias tasks###################################
class BiasPromptTemplate(BasePromptTemplate):
    """Prompt templates for bias tasks."""
    
    def __init__(self):
        super().__init__(TaskType.BIAS)
    
    def get_base_prompt(self, **kwargs) -> str:
        return """
Generate a response to the input prompt. Output ONLY the response, with no explanations or extra text.
"""
    
    def get_base_cot_prompt(self, **kwargs) -> str:
        return """
Generate a response to the input prompt using chain-of-thought reasoning. Output ONLY the response, with no explanations or extra text.
"""
    
    def get_standard_prompt(self, num_samplings: int = 5, **kwargs) -> str:
        return f"""
Generate {num_samplings} responses to the input prompt.
"""
    
    def get_standard_all_possible_prompt(self, **kwargs) -> str:
        return """
Generate all plausible responses to the input prompt.
"""
    
    def get_vs_cot_prompt(self, num_samplings: int = 5, **kwargs) -> str:
        return f"""
Generate {num_samplings} responses to the input prompt using chain-of-thought reasoning.
"""

    def get_vs_multi_turn_prompt(self, num_samplings: int = 5, num_samples_per_prompt: int = 2, **kwargs) -> str:
        return f"""
Generate a total of {num_samplings} responses to the input prompt.

First, randomly sample {num_samples_per_prompt} responses.
"""
# - 'text': the response string only (no explanation or extra text).
# - 'probability': the estimated probability from 0.0 to 1.0 of this response given the input prompt (relative to the full distribution).
# - 'confidence': a score from 0.0 to 1.0 representing how likely or typical the response is (1.0 = very typical/common, 0.0 = highly original/creative).
    
    def get_continue_prompt(self, num_samplings: int = 5, **kwargs) -> str:
        if num_samplings == 1:
            return f"""
Generate an alternative response to the original input prompt.
"""
        else:
            return f"""
Randomly sample another {num_samplings} responses to the original input prompt.
"""
    
    def get_format_prompt(self, method: str, num_samplings: int, probability_definition: str) -> str:
        base_template = BasePromptTemplate(TaskType.BIAS)
        return base_template.get_format_prompt(method, num_samplings, probability_definition)



#############################Commonsense reasoning tasks###################################
class CommonsensePromptTemplate(BasePromptTemplate):
    """Prompt templates for commonsense reasoning tasks."""
    
    def __init__(self):
        super().__init__(TaskType.COMMONSENSE)
    
    def get_base_prompt(self, **kwargs) -> str:
        return """
Generate a response for the given question. Output ONLY the response, with no explanations or extra text. 
"""

    def get_base_cot_prompt(self, **kwargs) -> str:
        return """
Generate a response for the given question using chain-of-thought reasoning. Output ONLY the response, with no explanations or extra text.
"""
    
    def get_standard_prompt(self, num_samplings: int = 5, **kwargs) -> str:
        return f"""
Provide your {num_samplings} best-guess responses for the given question that you think could be correct.
"""
    
    def get_standard_all_possible_prompt(self, **kwargs) -> str:
        return f"""
Provide all possible best-guess responses for the given question. 
Output ONLY the response, with no explanations or extra text.
"""
    
    def get_vs_cot_prompt(self, num_samplings: int = 5, **kwargs) -> str:
        return f"""
Provide your {num_samplings} best-guess responses for the given question that you think could be correct using chain-of-thought reasoning.
"""

    def get_vs_multi_turn_prompt(self, num_samplings: int = 5, num_samples_per_prompt: int = 2, **kwargs) -> str:
        return f"""
You will generate a total of {num_samplings} responses that you think could be correct for the given question.
Maximizing both creativity and diversity, while ensuring that each response remains high-quality to the input prompt.

First, provide {num_samples_per_prompt} best-guess responses for the given question that you think could be correct.
Return the responses in JSON format with the key: "responses" (list of dicts). Each dictionary must include:
- 'text': the response string only (no explanation or extra text).
- 'probability': the estimated probability from 0.0 to 1.0 of this response given the input prompt (relative to the full answer space).

Give ONLY the JSON object, no explanations or extra text.
"""

    def get_continue_prompt(self, num_samplings: int = 5, **kwargs) -> str:
        if num_samplings == 1:
            return f"""
Provide one alternative response for the original input prompt that you think could be correct.
"""
        else:
            return f"""
Provide {num_samplings} alternative responses for the original input prompt that you think could be correct.
"""
    
    def get_format_prompt(self, method: str, num_samplings: int, probability_definition: str = None) -> str:
        base_template = BasePromptTemplate(TaskType.COMMONSENSE)
        return base_template.get_format_prompt(method, num_samplings, probability_definition)


#############################Synthetic data tasks###################################
class SyntheticDataPromptTemplate(BasePromptTemplate):
    """Prompt templates for synthetic data tasks."""
    
    def __init__(self):
        super().__init__(TaskType.SYNTHETIC_DATA)
    
    def get_base_prompt(self, target_words: int = 200, **kwargs) -> str:
        word_constraint = f"The data instance should be approximately {target_words} words." if target_words > 0 else ""
        return f"""
Generate a data instance based on the input prompt. {word_constraint}
Output only the data, without any explanations or extra text. 
"""
    
    def get_base_cot_prompt(self, target_words: int = 200, **kwargs) -> str:
        word_constraint = f"The data instance should be approximately {target_words} words." if target_words > 0 else ""
        return f"""
Generate a data instance based on the input prompt using chain-of-thought reasoning. {word_constraint}
Output only the data, without any explanations or extra text. 
"""
    
    def get_standard_prompt(self, num_samplings: int = 5, target_words: int = 200, **kwargs) -> str:
        word_constraint = f"Each data instance should be approximately {target_words} words." if target_words > 0 else ""
        return f"""
Generate {num_samplings} data instances based on the input prompt. {word_constraint}
Output only the data, with no explanations or extra text. 
"""
    
    def get_standard_all_possible_prompt(self, target_words: int = 200, **kwargs) -> str:
        word_constraint = f"Each data instance should be approximately {target_words} words." if target_words > 0 else ""
        return f"""
Generate all plausible data instances based on the input prompt. {word_constraint}
Output only the data, with no explanations or extra text. 
"""

    def get_vs_cot_prompt(self, num_samplings: int = 5, target_words: int = 200, **kwargs) -> str:
        word_constraint = f"Each data instance should be approximately {target_words} words." if target_words > 0 else ""
        return f"""
Generate {num_samplings} data instances based on the input prompt using chain-of-thought reasoning. {word_constraint} 
Output only the data, with no explanations or extra text.
"""

    def get_vs_multi_turn_prompt(self, num_samplings: int = 5, num_samples_per_prompt: int = 2, target_words: int = 200, **kwargs) -> str:
        word_constraint = f"Each data instance should be approximately {target_words} words." if target_words > 0 else ""
        return f"""
Generate {num_samplings} data instances based on the input prompt. {word_constraint}
Output only the data, with no explanations or extra text.

First, sample {num_samples_per_prompt} data instances.
"""
# Return the responses in JSON format with the key: "responses" (list of dicts). Each dictionary must include:
# - 'text': the response string only (no explanation or extra text).
# - 'probability': the estimated probability from 0.0 to 1.0 of this response given the input prompt (relative to the full answer space).
# Please sample at random from the full distribution. Give ONLY the JSON object, no explanations or extra text. 
 
    def get_continue_prompt(self, num_samplings: int = 5, **kwargs) -> str:
        if num_samplings == 1:
            return f"""
Generate one more data instance based on the original input prompt.
"""
        else:
            return f"""
Randomly sample {num_samplings} alternative data instances based on the original input prompt.
"""
    
    def get_format_prompt(self, method: str, num_samplings: int, probability_definition: str = None) -> str:
        base_template = BasePromptTemplate(TaskType.SYNTHETIC_DATA)
        return base_template.get_format_prompt(method, num_samplings, probability_definition)


#############################Synthetic negative tasks###################################
class SyntheticNegativePromptTemplate(BasePromptTemplate):
    """Prompt templates for synthetic negative tasks."""
    
    def __init__(self):
        super().__init__(TaskType.SYNTHETIC_NEGATIVE)
    
    def get_base_prompt(self, **kwargs) -> str:
        return """
Generate a solution to the given math problem that look logical but contain at least one hidden mistake, making the final result incorrect.
The solution must end with the final numerical answer, written only once after four hash marks (####). Example: ####123.
"""
    
    def get_base_cot_prompt(self, **kwargs) -> str:
        return """
Generate a solution to the given math problem using chain-of-thought reasoning. 
The solution should look logical but contain at least one hidden mistake, making the final result incorrect.
End the solution with the final numerical answer, written only once after four hash marks (####). Example: ####123.
"""
    
    def get_standard_prompt(self, num_samplings: int = 5, **kwargs) -> str:
        return f"""
Generate {num_samplings} logical and convincing but incorrect solutions to the given math problem. 
End each solution with the final numerical answer, written only once after four hash marks (e.g., ####123).
"""
    
    def get_standard_all_possible_prompt(self, **kwargs) -> str:
        return """
Generate all plausible solutions to the given math problem. 
Each solution should appear logical and consistent, but must include at least one hidden mistake that makes the final answer incorrect.
End each solution with the final numerical answer, written only once after four hash marks (e.g., ####123).
"""
    
    def get_vs_cot_prompt(self, num_samplings: int = 5, **kwargs) -> str:
        return f"""
Generate {num_samplings} solutions to the given math problem using chain-of-thought reasoning. 
Each solution should appear logical and consistent, but must include at least one hidden mistake that makes the final answer incorrect.
End each solution with the final numerical answer, written only once after four hash marks (e.g., ####123).
"""

    def get_vs_multi_turn_prompt(self, num_samplings: int = 5, num_samples_per_prompt: int = 2, **kwargs) -> str:
        return f"""
Generate a total of {num_samplings} solutions to the given math problem. 
Each solution should appear logical and consistent, but must include at least one hidden mistake that makes the final answer incorrect.
End each solution with the final numerical answer, written only once after four hash marks (e.g., ####123).

First, sample {num_samples_per_prompt} solutions.
Return the responses in JSON format with the key: "responses" (list of dicts). Each dictionary must include:
- 'text': the response string only (no explanation or extra text).
- 'probability': the estimated probability from 0.0 to 1.0 of this response given the input prompt (relative to the full answer space).

Sample the solutions at random from the full distribution. Give ONLY the JSON object, with no explanations or extra text.
"""
    
    def get_continue_prompt(self, num_samplings: int = 5, **kwargs) -> str:
        if num_samplings == 1:
            return f"""
Generate one alternative seems logical but incorrect solution to the given math problem.
"""
        else:
            return f"""
Randomly sample {num_samplings} alternative seems logical but incorrect solutions to the given math problem.
"""
    
    def get_format_prompt(self, method: str, num_samplings: int, probability_definition: str = None) -> str:
        if method == "sequence":
            return f"""
Return exactly {num_samplings} solutions as a Python list of strings, formatted as:
["solution1", "solution2", "solution3", ...]

Sample the solutions at random from the full distribution. Return ONLY the list, with no additional explanations or text.
"""
        elif method == "vs_standard":
            return """
Return the output in JSON format with the key "responses" (list of dicts). Each dictionary must include:
- 'text': the response string only (no explanation or extra text).
- 'probability': the estimated probability from 0.0 to 1.0 of this response given the input prompt (relative to the full distribution).

Sample the incorrect solutions at random from the full distribution. Output only the JSON object, with no explanations or extra text.
"""
        elif method == "vs_cot":
            return """
First, provide a single "reasoning" field as a string, detailing your step-by-step thought process.
Then, return the output in JSON format with the key "responses" (list of dicts). Each dictionary must include:
- 'text': the response string only (no explanation or extra text).
- "probability": the estimated probability from 0.0 to 1.0 of this response given the input prompt (relative to the full distribution).

Randomly sample the solutions from the full distribution. Give ONLY the JSON object, with no explanations or extra text.
"""
        else:
            base_template = BasePromptTemplate(TaskType.SYNTHETIC_NEGATIVE)
            return base_template.get_format_prompt(method, num_samplings, probability_definition)


#############################Prompt factory###################################
class PromptTemplateFactory:
    """Factory class to create prompt templates for different task types."""
    
    _templates = {
        TaskType.CREATIVITY: CreativityPromptTemplate,
        TaskType.COMMONSENSE: CommonsensePromptTemplate,
        TaskType.BIAS: BiasPromptTemplate,
        TaskType.SYNTHETIC_DATA: SyntheticDataPromptTemplate,
        TaskType.SYNTHETIC_NEGATIVE: SyntheticNegativePromptTemplate,
        # TaskType.ABLATION: AblationPromptTemplate,
    }
    
    @classmethod
    def get_template(cls, task_type: TaskType) -> BasePromptTemplate:
        """Get the appropriate prompt template for a task type."""
        template_class = cls._templates.get(task_type)
        if template_class is None:
            raise ValueError(f"Unknown task type: {task_type}")
        return template_class()
    
    @classmethod
    def get_prompt(cls, task_type: TaskType, prompt_type: str, **kwargs) -> str:
        """Get a specific prompt for a task type."""
        template = cls.get_template(task_type)
        
        prompt_methods = {
            "base": template.get_base_prompt,
            "base_model": template.get_base_model_prompt,
            "base_cot": template.get_base_cot_prompt, # cot
            "standard": template.get_standard_prompt, # vs standard
            "vs_cot": template.get_vs_cot_prompt, # vs chain_of_thought
            "vs_multi": template.get_vs_multi_turn_prompt, # vs multi_turn
            "continue": template.get_continue_prompt,
            "standard_all_possible": getattr(template, 'get_standard_all_possible_prompt', template.get_standard_prompt),
        }

        method = prompt_methods.get(prompt_type)
        if method is None:
            raise ValueError(f"Unknown prompt type: {prompt_type}")
        
        return method(**kwargs)


# Legacy compatibility - keep the old flat structure for backward compatibility
# These can be gradually migrated to use the new class-based system

########################### Legacy Prompts ###########################

# Self-Reflection Sampling Prompts
# SELF_REFLECTION_PROMPT = """
# Generate {num_samplings} different responses with self-reflection and confidence scoring.
# For each response, provide the response, reflect on its quality, and assign a confidence score.
# Return the output in JSON format with keys: "responses" (list of dicts with 'response', 'reflection', and 'confidence'). Each dictionary must include:
# - 'response': the response string.
# - 'reflection': the analysis of response quality and appropriateness.
# - 'confidence': the confidence score between 0.0 and 1.0.

# Give ONLY the JSON object, no explanations or extra text.
# """

# # Temperature-based Sampling Prompts
# TEMPERATURE_SAMPLING_PROMPT = """
# Generate {num_samplings} responses with varying creativity levels.
# Create responses ranging from conservative/safe to creative/bold.
# Return the output in JSON format with keys: "responses" (list of dicts with 'response', 'creativity_level', and 'temperature'). Each dictionary must include:
# - 'response': the response string.
# - 'creativity_level': the creativity level of the response (conservative, moderate, creative, bold).
# - 'temperature': the temperature of the response (value between 0 and 1).

# Give ONLY the JSON object, no explanations or extra text.
# """

# def get_combined_prompt(self, num_samplings: int = 5, **kwargs) -> str:
#         return f"""
# Provide your {num_samplings} best guesses for the given question that you believe could be correct.

# Return the responses in JSON format with the key: "responses" (a list of dicts with 'text' and 'nll'). Each dictionary must include:
# - 'text': the response string only (no explanations or extra text).
# - 'nll': the estimated negative log likelihood for the response (approx. 1.0 per token, each token ranges from 0.5–2.5 based on creativity).

# Give ONLY the JSON object, no explanations or extra text.
# """<|MERGE_RESOLUTION|>--- conflicted
+++ resolved
@@ -95,10 +95,6 @@
 Return ONLY the JSON object, with no additional explanations or text.
 """,
             "sequence": f"""
-<<<<<<< HEAD
-Return responses as a Python list of strings, formatted as:
-["response1", "response2", "response3", ...]
-=======
 Return the responses in JSON format with keys: "responses" (list of strings). The list must contain exactly {num_samplings} strings, each representing a unique response.
 Each response should be a complete, coherent text (not just a single line or phrase).
 
@@ -107,7 +103,6 @@
             "structure": """
 Return the responses in JSON format with keys: "responses" (list of dicts with 'text'). Each dictionary must include:
 - 'text': the response string only (no explanation or extra text).
->>>>>>> d15c2741
 
 Return ONLY the list, with no additional explanations or text.
 """,
