"""
Streamlined end-to-end pipeline for generation, evaluation, and plotting.
"""

import json
from pathlib import Path
from typing import List, Dict, Any, Optional, Union
from dataclasses import dataclass
from rich.console import Console
from rich.progress import Progress, SpinnerColumn, TextColumn, BarColumn, TaskProgressColumn
import typer
import shutil
import datetime

from verbalized_sampling.tasks import Task, get_task
from verbalized_sampling.methods import Method
from verbalized_sampling.llms import get_model
from verbalized_sampling.evals import get_evaluator
from verbalized_sampling.methods.factory import PromptFactory

console = Console()

@dataclass
class ExperimentConfig:
    """Configuration for a single experiment."""
    name: str
    task: Task
    method: Method
    model_name: str
    prompt_path: Optional[str] = None
    temperature: float = 0.7
    top_p: float = 0.9
    num_responses: int = 10
    num_samples: int = 1
    num_prompts: int = 5
    num_samples_per_prompt: int = 2 # Number of samples per prompt for COMBINED method
    target_words: int = 200 # Minimum number of words in each response
    random_seed: int = 42
    use_vllm: bool = False
    all_possible: bool = False # If True, the request would enable all possible responses
    strict_json: bool = False # If True, the request would enable JSON mode
    probability_definition: str = "implicit" # Type of probability definition to use
    probability_tuning: float = -1 # Probability tuning for the probability definition

@dataclass
class EvaluationConfig:
    """Configuration for evaluation metrics."""
    metrics: List[str]
    num_workers: int = 128
    num_responses_per_prompt: int = 50

@dataclass
class PipelineConfig:
    """Complete pipeline configuration."""
    experiments: List[ExperimentConfig]
    evaluation: EvaluationConfig
    output_base_dir: Path
    num_workers: int = 128
    skip_existing: bool = True
    rerun: bool = False
    create_backup: bool = False
    title: Optional[str] = None
    
    def _should_backup(self) -> bool:
        """Determine if backup should be created."""
        return self.create_backup
    
    @staticmethod
    def get_available_probability_definitions() -> List[str]:
        """Get list of available probability definition types."""
        return ["implicit", "explicit", "relative", "percentage", "confidence", "perplexity", "nll"]

class Pipeline:
    """End-to-end pipeline for generation, evaluation, and plotting."""
    
    def __init__(self, config: PipelineConfig):
        self.config = config
        self.validate_config()
        self.results = {}
    
    def validate_config(self) -> None:
        """Validate the configuration."""
        if self.config.rerun and self.config.skip_existing:
            raise ValueError("Rerun mode and skip_existing cannot be True at the same time.")
        
        if self.config.create_backup and not self.config.rerun:
            raise ValueError("Create backup is only allowed in rerun mode.")
        
        # Validate probability definitions for all experiments
        valid_probability_definitions = ["implicit", "explicit", "relative", "percentage", "confidence", "perplexity", "nll"]
        for exp in self.config.experiments:
            if exp.probability_definition not in valid_probability_definitions:
                raise ValueError(f"Invalid probability_definition '{exp.probability_definition}' for experiment '{exp.name}'. "
                               f"Valid options are: {valid_probability_definitions}")

    def _handle_rerun(self) -> None:
        """Handle rerun logic - clean up existing outputs."""
        if self.config.output_base_dir.exists():
            console.print(f"[bold yellow]🧹 Rerun mode: Cleaning up existing outputs in {self.config.output_base_dir}[/bold yellow]")
            
            # Create backup if enabled (but don't ask for confirmation)
            if self.config.create_backup:
                backup_dir = self.config.output_base_dir.parent / f"{self.config.output_base_dir.name}_backup_{datetime.datetime.now().strftime('%Y%m%d_%H%M%S')}"
                try:
                    console.print(f"📦 Creating backup at: {backup_dir}")
                    shutil.copytree(self.config.output_base_dir, backup_dir)
                    console.print("✅ Backup created successfully")
                except Exception as e:
                    console.print(f"[yellow]⚠️  Backup failed: {str(e)} - continuing anyway[/yellow]")
            
            try:
                # Remove existing directory without confirmation
                console.print("🗑️  Removing existing output directory...")
                shutil.rmtree(self.config.output_base_dir)
                console.print("✅ Cleanup complete")
                
            except Exception as e:
                console.print(f"[bold red]❌ Error during cleanup: {str(e)}[/bold red]")
                console.print("Continuing with pipeline...")
        
        # Override skip_existing for rerun mode
        self.config.skip_existing = False
        
    def run_complete_pipeline(self) -> Dict[str, Any]:
        if self.config.rerun:
            self._handle_rerun()
            
        """Run the complete pipeline: generation → evaluation → plotting."""
        console.print("[bold blue]🚀 Starting Complete Pipeline[/bold blue]")
        
        # Step 1: Generate responses
        console.print("\n[bold green]Step 1: Generating Responses[/bold green]")
        generation_results = self.run_generation()
        
        # Step 2: Run evaluations
        console.print("\n[bold green]Step 2: Running Evaluations[/bold green]")
        evaluation_results = self.run_evaluation(generation_results)
        
        # Step 3: Create plots
        console.print("\n[bold green]Step 3: Creating Comparison Plots[/bold green]")
        plot_results = self.create_plots(evaluation_results, title=self.config.title)
        
        # Step 4: Generate summary report
        console.print("\n[bold green]Step 4: Generating Summary Report[/bold green]")
        report_path = self.generate_report(evaluation_results, plot_results)
        
        console.print(f"\n[bold blue]✅ Pipeline Complete![/bold blue]")
        console.print(f"📊 Summary report: {report_path}")
        console.print(f"📁 All outputs in: {self.config.output_base_dir}")
        
        return {
            "generation_results": generation_results,
            "evaluation_results": evaluation_results,
            "plot_results": plot_results,
            "report_path": report_path
        }
    
    def run_generation(self) -> Dict[str, Path]:
        """Run generation for all experiments."""
        generation_results = {}
        
        with Progress(
            SpinnerColumn(),
            TextColumn("[progress.description]{task.description}"),
            BarColumn(),
            TaskProgressColumn(),
            console=console
        ) as progress:
            
            overall_task = progress.add_task(
                "Generating responses...", 
                total=len(self.config.experiments)
            )
            
            for exp_config in self.config.experiments:
                # Setup output path
                exp_dir = self.config.output_base_dir / "generation" / exp_config.name
                exp_dir.mkdir(parents=True, exist_ok=True)
                output_file = exp_dir / "responses.jsonl"
                
                if self.config.skip_existing and output_file.exists():
                    console.print(f"⏭️  Skipping {exp_config.name} (already exists)")
                    generation_results[exp_config.name] = output_file
                    progress.advance(overall_task)
                    continue
                
                progress.console.print(f"🔄 Generating: {exp_config.name}")
                
                # Setup model and task
                model = get_model(
                    model_name=exp_config.model_name,
                    method=exp_config.method,
                    config={
                        "temperature": exp_config.temperature, 
                        "top_p": exp_config.top_p,
                    },
                    use_vllm=exp_config.use_vllm,
                    num_workers=self.config.num_workers,
                    strict_json=exp_config.strict_json,
                )
                
                task_kwargs = {}
                # if exp_config.task in [Task.POEM, Task.SPEECH, Task.STATE_NAME, Task.SIMPLE_QA, Task.BOOK]:
                task_kwargs.update({
                    "num_prompts": exp_config.num_prompts,
                    "random_seed": exp_config.random_seed,
                    "num_samples_per_prompt": exp_config.num_samples_per_prompt if exp_config.method == Method.COMBINED else None,
                })
                
                # probability_definition is handled by the prompt system, not the task
                # so we don't pass it to the task instance

                # The num_samples must be smaller than num_responses
                if exp_config.num_samples > exp_config.num_responses:
                    raise ValueError(f"Error: num_samples must be smaller than num_responses for {exp_config.name}")
                
                
                num_samples = exp_config.num_samples if exp_config.method != Method.DIRECT else 1
                num_responses = exp_config.num_responses // num_samples
                task_instance = get_task(
                    exp_config.task,
                    model=model,
                    method=exp_config.method,
                    num_responses=num_responses,
                    num_samples=num_samples,
                    target_words=exp_config.target_words,
                    probability_definition=exp_config.probability_definition,  # Pass to task for prompt generation
<<<<<<< HEAD
                    probability_tuning=exp_config.probability_tuning,
=======
                    prompt_path=exp_config.prompt_path,
>>>>>>> 9f683dc4
                    **task_kwargs
                )

                # Run generation
                gen_task = progress.add_task(
                    f"[cyan]{exp_config.name}[/cyan]", 
                    total=exp_config.num_responses
                )
                results = task_instance.run(progress=progress, task_id=gen_task)
                task_instance.save_results(results, output_file)

                # print("Generation results: ", results)
                
                generation_results[exp_config.name] = output_file
                progress.remove_task(gen_task)
                progress.advance(overall_task)
                
                console.print(f"✅ {exp_config.name}: {len(results)} responses saved")
        
        return generation_results
    
    def run_evaluation(self, generation_results: Dict[str, Path]) -> Dict[str, Dict[str, Path]]:
        """Run evaluations for all metrics on all experiments."""
        evaluation_results = {}
        
        total_evals = len(generation_results) * len(self.config.evaluation.metrics)
        
        with Progress(
            SpinnerColumn(),
            TextColumn("[progress.description]{task.description}"),
            BarColumn(),
            TaskProgressColumn(),
            console=console
        ) as progress:
            
            overall_task = progress.add_task(
                "Running evaluations...", 
                total=total_evals
            )
            
            for exp_name, responses_file in generation_results.items():
                evaluation_results[exp_name] = {}
                
                # Load responses
                with open(responses_file, 'r') as f:
                    responses = []
                    prompts = []
                    for line in f:
                        # Each line is expected to be a JSON object
                        try:
                            data = json.loads(line)
                        except Exception as e:
                            print(line)
                            raise e
                        
                        prompt = data["prompt"]
                        responses_list = data["responses"]
                        for i, response in enumerate(responses_list):
                            if isinstance(response, str):
                                response = {"text": response}
                            response['index'] = i
                            responses.append(response)
                            prompts.append(prompt)

                # Run each metric
                for metric in self.config.evaluation.metrics:
                    eval_dir = self.config.output_base_dir / "evaluation" / exp_name
                    eval_dir.mkdir(parents=True, exist_ok=True)
                    eval_file = eval_dir / f"{metric}_results.json"
                    
                    if self.config.skip_existing and eval_file.exists():
                        console.print(f"⏭️  Skipping {exp_name}/{metric} (already exists)")
                        evaluation_results[exp_name][metric] = eval_file
                        progress.advance(overall_task)
                        continue
                    
                    progress.console.print(f"📊 Evaluating: {exp_name}/{metric}")
                    
                    try:
                        if metric in ("response_count", "synthetic_data_quality", "diversity"):
                            num_prompts = len(set(prompts))
                            num_responses_per_prompt = self.config.evaluation.num_responses_per_prompt
                            print(f"Num prompts: {num_prompts}, Num responses per prompt: {num_responses_per_prompt}")
                            evaluator = get_evaluator(
                                metric, 
                                num_workers=self.config.evaluation.num_workers,
                                num_responses_per_prompt=num_responses_per_prompt
                            )
                        else:
                            evaluator = get_evaluator(
                                metric, 
                                num_workers=self.config.evaluation.num_workers,
                            )        

                        # print("Evaluation Prompts: ", prompts)
                        # print("Evaluation Responses: ", responses)
                        
                        result = evaluator.evaluate(
                            prompts,
                            responses
                        )
                        
                        # Save results
                        evaluator.save_results(result, eval_file)
                        evaluation_results[exp_name][metric] = eval_file
                        
                        console.print(f"✅ {exp_name}/{metric}: Evaluation complete")
                        
                    except Exception as e:
                        console.print(f"❌ {exp_name}/{metric}: Error - {str(e)}")
                        raise e
                        evaluation_results[exp_name][metric] = None
                    
                    progress.advance(overall_task)
        
        return evaluation_results
    
    def create_plots(self, evaluation_results: Dict[str, Dict[str, Path]], title: Optional[str] = None) -> Dict[str, Path]:
        """Create comparison plots for each metric.
        
        Args:
            evaluation_results: Dict[str, Dict[str, Path]]
                The evaluation results to plot.
                Each key is the metric name, and the value is a dictionary with the following keys:
                - "exp_name": The name of the experiment.
                - "result_file": The path to the result file.

        Returns:
            Dict[str, Path]
        """
        from verbalized_sampling.evals import plot_evaluation_comparison, plot_comparison_chart
        
        plot_results = {}
        plots_base_dir = self.config.output_base_dir / "plots"
        plots_base_dir.mkdir(parents=True, exist_ok=True)
        
        # Group results by metric
        metric_results = {}
        for exp_name, exp_metrics in evaluation_results.items():
            for metric, result_file in exp_metrics.items():
                if result_file is None:
                    continue
                if metric not in metric_results:
                    metric_results[metric] = {}
                metric_results[metric][exp_name] = result_file
        
        # Create plots for each metric between methods
        for metric, results in metric_results.items():
            if not results:
                continue
                
            console.print(f"📈 Creating plots for: {metric}")
            
            # try:
            plot_dir = plots_base_dir / metric
            plot_evaluation_comparison(
                results,
                output_dir=plot_dir,
                evaluator_type=metric
            )
            plot_results[metric] = plot_dir
            console.print(f"✅ {metric}: Plots saved to {plot_dir}")
        
        plot_dir = plots_base_dir / "comparison_chart"
        plot_dir.mkdir(parents=True, exist_ok=True)
        plot_comparison_chart(metric_results, plot_dir, title=title)
        plot_results["comparison_chart"] = plot_dir

        return plot_results
    
    def generate_report(self, evaluation_results: Dict[str, Dict[str, Path]], 
                       plot_results: Dict[str, Path]) -> Path:
        """Generate a comprehensive HTML report."""
        from verbalized_sampling.evals.base import EvalResult
        
        report_path = self.config.output_base_dir / "pipeline_report.html"
        
        # Load all evaluation results
        loaded_results = {}
        for exp_name, exp_metrics in evaluation_results.items():
            loaded_results[exp_name] = {}
            for metric, result_file in exp_metrics.items():
                if result_file and result_file.exists():
                    try:
                        with open(result_file, 'r') as f:
                            result_dict = json.load(f)
                            loaded_results[exp_name][metric] = EvalResult.from_dict(result_dict)
                    except Exception as e:
                        console.print(f"Warning: Could not load {result_file}: {e}")
        
        # Load sample generations for each experiment
        sample_generations = self._load_sample_generations()
        
        # Generate HTML report
        html_content = self._generate_html_report(loaded_results, plot_results, sample_generations)
        
        with open(report_path, 'w') as f:
            f.write(html_content)
        
        return report_path
    
    def _load_sample_generations(self, num_samples: int = 3) -> Dict[str, List[Dict[str, Any]]]:
        """Load sample generations for each experiment to include in the report."""
        sample_generations = {}
        
        for exp_config in self.config.experiments:
            exp_name = exp_config.name
            responses_file = self.config.output_base_dir / "generation" / exp_name / "responses.jsonl"
            
            if not responses_file.exists():
                console.print(f"Warning: No responses file found for {exp_name}")
                sample_generations[exp_name] = []
                continue
            
            try:
                samples = []
                with open(responses_file, 'r') as f:
                    lines = list(f)
                    
                    # Take samples from different prompts if possible
                    sample_lines = lines[:num_samples] if len(lines) >= num_samples else lines
                    
                    for line in sample_lines:
                        data = json.loads(line)
                        prompt = data["prompt"]
                        responses_list = data["responses"]
                        
                        # Take the first response for each sampled prompt
                        if responses_list:
                            sample_response = responses_list[0]
                            samples.append({
                                "prompt": prompt,
                                "response": sample_response,
                                "method": exp_config.method.value,
                                "task": exp_config.task.value
                            })
                
                sample_generations[exp_name] = samples
                
            except Exception as e:
                console.print(f"Warning: Could not load samples for {exp_name}: {e}")
                sample_generations[exp_name] = []
        
        return sample_generations
    
    def _generate_html_report(self, results: Dict[str, Dict[str, Any]], 
                            plot_results: Dict[str, Path],
                            sample_generations: Dict[str, List[Dict[str, Any]]]) -> str:
        """Generate HTML report content with embedded plots and sample generations."""
        import base64
        
        # Define metrics that should be excluded from the table due to their length
        EXCLUDED_METRICS = {
            'pairwise_diversities', 'pairwise_similarities', 'pairwise_rouge_l_scores',
            'detailed_results', 'raw_responses', 'embeddings', 'similarity_matrix'
        }
        
        # Define metrics that should show error statistics
        ERROR_STAT_METRICS = {
            'fluency', 'flexibility', 'originality', 'elaboration', 'overall', 'normalized_overall',
            'f1', 'accuracy_given_attempted', 'pass_at_k_accuracy', 'top_at_k_accuracy', 
            'first_response_accuracy', 'average_similarity', 'average_creativity_index',
            'mean_token_length', 'average_ngram_diversity'
        }
        
        html = f"""
        <!DOCTYPE html>
        <html>
        <head>
            <title>Pipeline Results Report</title>
            <style>
                body {{ font-family: Arial, sans-serif; margin: 40px; line-height: 1.6; }}
                .header {{ background: #f0f0f0; padding: 20px; border-radius: 8px; margin-bottom: 30px; }}
                .experiment {{ margin: 20px 0; padding: 15px; border: 1px solid #ddd; border-radius: 5px; }}
                .metric {{ margin: 10px 0; }}
                .plots {{ margin: 30px 0; }}
                .plot-container {{ margin: 30px 0; padding: 20px; border: 1px solid #ddd; border-radius: 8px; background: #fafafa; }}
                .plot-image {{ max-width: 100%; height: auto; display: block; margin: 20px auto; border: 1px solid #ccc; border-radius: 4px; }}
                .generation-examples {{ margin: 30px 0; }}
                .example-container {{ margin: 20px 0; padding: 20px; border: 1px solid #ddd; border-radius: 8px; background: #f9f9f9; }}
                .example-prompt {{ background: #e3f2fd; padding: 15px; border-radius: 5px; margin-bottom: 15px; border-left: 4px solid #2196f3; }}
                .example-response {{ background: #f3e5f5; padding: 15px; border-radius: 5px; border-left: 4px solid #9c27b0; }}
                .example-meta {{ font-size: 0.9em; color: #666; margin-bottom: 10px; }}
                .prompt-label {{ font-weight: bold; color: #1976d2; margin-bottom: 8px; }}
                .response-label {{ font-weight: bold; color: #7b1fa2; margin-bottom: 8px; }}
                table {{ border-collapse: collapse; width: 100%; margin: 20px 0; }}
                th, td {{ border: 1px solid #ddd; padding: 8px; text-align: left; }}
                th {{ background-color: #f2f2f2; font-weight: bold; }}
                .number {{ text-align: right; }}
                .excluded-note {{ font-style: italic; color: #666; margin-top: 10px; }}
                h1 {{ color: #333; }}
                h2 {{ color: #444; border-bottom: 2px solid #eee; padding-bottom: 10px; }}
                h3 {{ color: #555; }}
                h4 {{ color: #666; }}
                .metric-section {{ margin-bottom: 40px; }}
                .generation-section {{ margin-bottom: 40px; }}
                .method-tag {{ display: inline-block; background: #e0e0e0; padding: 3px 8px; border-radius: 3px; font-size: 0.8em; margin-right: 10px; }}
                .task-tag {{ display: inline-block; background: #c8e6c9; padding: 3px 8px; border-radius: 3px; font-size: 0.8em; }}
                pre {{ white-space: pre-wrap; word-wrap: break-word; }}
                .error-stats {{ background: #fff3cd; padding: 10px; border-radius: 5px; border-left: 4px solid #ffc107; margin: 10px 0; }}
                .error-stats h5 {{ margin: 0 0 10px 0; color: #856404; }}
                .error-stats table {{ margin: 0; font-size: 0.9em; }}
                .error-stats th, .error-stats td {{ padding: 4px 8px; border: 1px solid #ffeaa7; }}
                .error-stats th {{ background-color: #fff8dc; }}
            </style>
        </head>
        <body>
            <div class="header">
                <h1>🚀 Pipeline Results Report</h1>
                <p><strong>Generated:</strong> {Path().absolute()}</p>
                <p><strong>Experiments:</strong> {len(self.config.experiments)}</p>
                <p><strong>Metrics:</strong> {', '.join(self.config.evaluation.metrics)}</p>
                <p><strong>Available Probability Definitions:</strong> {', '.join(PromptFactory.get_available_probability_definitions().keys())}</p>
            </div>
        """
        
        # Experiment configurations
        html += "<h2>📋 Experiment Configurations</h2>"
        html += "<table><tr><th>Name</th><th>Task</th><th>Method</th><th>Model</th><th>Responses</th><th>Temperature</th><th>Probability Definition</th></tr>"
        for exp in self.config.experiments:
            html += f"<tr><td>{exp.name}</td><td>{exp.task.value}</td><td>{exp.method.value}</td><td>{exp.model_name}</td><td class='number'>{exp.num_responses}</td><td class='number'>{exp.temperature}</td><td>{exp.probability_definition}</td></tr>"
        html += "</table>"
        
        # Generation Examples Section
        html += "<h2>📝 Generation Examples</h2>"
        html += "<div class='generation-examples'>"
        
        for exp_name, samples in sample_generations.items():
            if samples:
                html += f"<div class='generation-section'>"
                html += f"<h3>{exp_name}</h3>"
                
                for i, sample in enumerate(samples, 1):
                    html += f"<div class='example-container'>"
                    html += f"<div class='example-meta'>"
                    html += f"<span class='method-tag'>Method: {sample['method']}</span>"
                    html += f"<span class='task-tag'>Task: {sample['task']}</span>"
                    html += f"</div>"
                    
                    html += f"<div class='example-prompt'>"
                    html += f"<div class='prompt-label'>Prompt:</div>"
                    html += f"<pre>{self._escape_html(sample['prompt'])}</pre>"
                    html += f"</div>"
                    
                    html += f"<div class='example-response'>"
                    html += f"<div class='response-label'>Response:</div>"
                    html += f"<pre>{self._escape_html(self._format_response(sample['response']))}</pre>"
                    html += f"</div>"
                    html += f"</div>"
                
                html += f"</div>"
            else:
                html += f"<div class='generation-section'>"
                html += f"<h3>{exp_name}</h3>"
                html += f"<p><em>No generation examples available</em></p>"
                html += f"</div>"
        
        html += "</div>"
        
        # Results Section with Error Statistics
        html += "<h2>📊 Evaluation Results</h2>"
        
        for exp_name, exp_metrics in results.items():
            html += f"<div class='experiment'>"
            html += f"<h3>{exp_name}</h3>"
            
            for metric_name, result in exp_metrics.items():
                if metric_name in EXCLUDED_METRICS:
                    continue
                    
                html += f"<div class='metric'>"
                html += f"<h4>{metric_name.replace('_', ' ').title()}</h4>"
                
                # Create results table
                html += "<table>"
                html += "<tr><th>Metric</th><th>Value</th></tr>"
                
                for key, value in result.overall_metrics.items():
                    if key in EXCLUDED_METRICS or key.endswith('_stats'):
                        continue
                    
                    if isinstance(value, (int, float)):
                        html += f"<tr><td>{key.replace('_', ' ').title()}</td><td class='number'>{value:.4f}</td></tr>"
                    else:
                        html += f"<tr><td>{key.replace('_', ' ').title()}</td><td>{str(value)}</td></tr>"
                
                html += "</table>"
                
                # Add error statistics for relevant metrics
                for key, value in result.overall_metrics.items():
                    if key.endswith('_stats') and key[:-6] in ERROR_STAT_METRICS:
                        metric_base = key[:-6]  # Remove '_stats' suffix
                        html += f"<div class='error-stats'>"
                        html += f"<h5>📈 Error Statistics for {metric_base.replace('_', ' ').title()}</h5>"
                        html += "<table>"
                        html += "<tr><th>Statistic</th><th>Value</th></tr>"
                        
                        if isinstance(value, dict):
                            for stat_name, stat_value in value.items():
                                if isinstance(stat_value, (int, float)):
                                    html += f"<tr><td>{stat_name.replace('_', ' ').title()}</td><td class='number'>{stat_value:.4f}</td></tr>"
                                else:
                                    html += f"<tr><td>{stat_name.replace('_', ' ').title()}</td><td>{str(stat_value)}</td></tr>"
                        
                        html += "</table>"
                        html += "</div>"
                
                html += "</div>"
            
            html += "</div>"
        
        # Overall comparison chart
        comparison_chart_dir = plot_results.get("comparison_chart")
        if comparison_chart_dir:
            html += "<h2>📈 Overall Comparison</h2>"
            html += self._embed_plots_for_metric("comparison_chart", comparison_chart_dir)
        
        html += "</body></html>"
        return html
    
    def _format_response(self, response: Any) -> str:
        """Format a response for display in HTML."""
        if isinstance(response, dict):
            # If it's a structured response, try to extract the main content
            if 'response' in response:
                return str(response['response'])
            elif 'text' in response:
                return str(response['text'])
            elif 'content' in response:
                return str(response['content'])
            else:
                # Format as JSON for structured responses
                return json.dumps(response, indent=2, ensure_ascii=False)
        else:
            return str(response)
    
    def _escape_html(self, text: str) -> str:
        """Escape HTML special characters."""
        import html
        return html.escape(text)
    
    def _embed_plots_for_metric(self, metric_name: str, plot_dir: Path) -> str:
        """Embed all plots for a given metric into HTML."""
        import base64
        
        html = f"<div class='plot-container'>"
        html += f"<h4>📈 {metric_name.replace('_', ' ').title()} Visualizations</h4>"
        
        # Find all PNG files in the plot directory
        if plot_dir.exists():
            png_files = list(plot_dir.glob("*.png"))
            
            if png_files:
                for png_file in sorted(png_files):
                    try:
                        # Read and encode the image
                        with open(png_file, "rb") as img_file:
                            img_data = img_file.read()
                            img_base64 = base64.b64encode(img_data).decode('utf-8')
                        
                        # Create a nice title from filename
                        plot_title = png_file.stem.replace('_', ' ').title()
                        
                        html += f"<div style='margin: 20px 0;'>"
                        html += f"<h5 style='text-align: center; color: #666; margin-bottom: 10px;'>{plot_title}</h5>"
                        html += f"<img src='data:image/png;base64,{img_base64}' class='plot-image' alt='{plot_title}' />"
                        html += f"</div>"
                        
                    except Exception as e:
                        console.print(f"Warning: Could not embed plot {png_file}: {e}")
                        # Fallback to link
                        html += f"<p><a href='{png_file.relative_to(self.config.output_base_dir)}'>View {png_file.name}</a></p>"
            else:
                html += f"<p><em>No plots found in {plot_dir}</em></p>"
        else:
            html += f"<p><em>Plot directory not found: {plot_dir}</em></p>"
        
        html += "</div>"
        return html

# CLI Integration
def run_pipeline_cli(
    config_file: Path = typer.Option(..., help="Pipeline configuration file (YAML/JSON)"),
    output_dir: Path = typer.Option("pipeline_output", help="Base output directory"),
    skip_existing: bool = typer.Option(False, help="Skip existing files"),
    num_workers: int = typer.Option(128, help="Number of workers"),
    rerun: bool = typer.Option(False, help="Rerun everything from scratch"),
    create_backup: bool = typer.Option(True, help="Create backup before cleaning")
):
    """Run the complete pipeline from a configuration file."""
    
    # Load configuration
    import yaml
    
    with open(config_file, 'r') as f:
        if config_file.suffix.lower() in ['.yaml', '.yml']:
            config_data = yaml.safe_load(f)
        else:
            config_data = json.load(f)
    
    # Parse configuration
    experiments = []
    for exp_data in config_data['experiments']:
        experiments.append(ExperimentConfig(
            name=exp_data['name'],
            task=Task(exp_data['task']),
            method=Method(exp_data['method']),
            model_name=exp_data['model_name'],
            prompt_path=exp_data.get('prompt_path'),
            temperature=exp_data.get('temperature', 0.7),
            top_p=exp_data.get('top_p', 0.9),
            num_responses=exp_data.get('num_responses', 10),
            num_samples=exp_data.get('num_samples', 1),
            num_prompts=exp_data.get('num_prompts', 5),
            random_seed=exp_data.get('random_seed', 42),
            use_vllm=exp_data.get('use_vllm', False),
            probability_definition=exp_data.get('probability_definition', "implicit")
        ))
    
    evaluation_config = EvaluationConfig(
        metrics=config_data['evaluation']['metrics'],
        num_workers=config_data['evaluation'].get('num_workers', 128),
        num_responses_per_prompt=config_data['evaluation'].get('num_responses_per_prompt', 100)
    )
    
    # Handle rerun override
    if rerun:
        skip_existing = False
        console.print("[bold yellow]🔄 Rerun mode enabled - will overwrite existing results[/bold yellow]")
    
    pipeline_config = PipelineConfig(
        experiments=experiments,
        evaluation=evaluation_config,
        output_base_dir=output_dir,
        num_workers=num_workers,
        skip_existing=skip_existing,
        rerun=rerun,
        create_backup=create_backup
    )
    
    # Run pipeline
    pipeline = Pipeline(pipeline_config)
    results = pipeline.run_complete_pipeline()
    
    return results

# Convenience function for programmatic use
def run_quick_comparison(
    task: Task,
    methods: List[Method],
    model_name: str,
    metrics: List[str],
    output_dir: Path,
    num_responses: int = 10,
    num_samples: int = 1,
    num_prompts: int = 5,
    num_samples_per_prompt: int = 2,
    rerun: bool = False,
    create_backup: bool = False,
    probability_definition: str = "implicit",
    **kwargs
) -> Dict[str, Any]:
    """Quick comparison between different methods for a single task."""
    print("Running quick comparison with the following parameters:")
    print(f"Task: {task}")
    print(f"Methods: {methods}")
    print(f"Model: {model_name}")
    print(f"Metrics: {metrics}")
    print(f"Output dir: {output_dir}")
    print(f"Num responses: {num_responses}")
    print(f"Num samples: {num_samples}")
    print(f"Num prompts: {num_prompts}")
    print(f"Num samples per prompt: {num_samples_per_prompt}")
    print(f"Probability definition: {probability_definition}")
    print(f"Rerun: {rerun}")
    print(f"Create backup: {create_backup}")
    print(f"**kwargs: {kwargs}")
    
    experiments = []
    for method in methods:
        experiments.append(ExperimentConfig(
            name=f"{task.value}_{method.value}",
            task=task,
            method=method,
            model_name=model_name,
            num_responses=num_responses,
            num_samples=num_samples,
            num_prompts=num_prompts,
            num_samples_per_prompt=num_samples_per_prompt,
            probability_definition=probability_definition,
            **kwargs
        ))
    
    evaluation_config = EvaluationConfig(metrics=metrics, num_responses_per_prompt=num_responses_per_prompt)
    
    pipeline_config = PipelineConfig(
        experiments=experiments,
        evaluation=evaluation_config,
        output_base_dir=output_dir,
        skip_existing=not rerun,
        rerun=rerun,
        create_backup=create_backup
    )
    
    pipeline = Pipeline(pipeline_config)
    return pipeline.run_complete_pipeline() <|MERGE_RESOLUTION|>--- conflicted
+++ resolved
@@ -225,11 +225,8 @@
                     num_samples=num_samples,
                     target_words=exp_config.target_words,
                     probability_definition=exp_config.probability_definition,  # Pass to task for prompt generation
-<<<<<<< HEAD
                     probability_tuning=exp_config.probability_tuning,
-=======
                     prompt_path=exp_config.prompt_path,
->>>>>>> 9f683dc4
                     **task_kwargs
                 )
 
