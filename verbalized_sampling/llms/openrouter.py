from typing import Any, Dict, List, Callable, TypeVar
from .base import BaseLLM
import json
from openai import OpenAI
import os
from pydantic import BaseModel
import time

T = TypeVar('T')

OPENROUTER_MODELS_MAPPING = {
    # Claude models
    "claude-3-opus": "anthropic/claude-3-opus",
    "claude-3.5-haiku": "anthropic/claude-3.5-haiku",
    "claude-3.5-sonnet": "anthropic/claude-3.5-sonnet",
    "claude-3.7-sonnet": "anthropic/claude-3.7-sonnet",
    # Gemini models
    "gemini-2.0-flash": "google/gemini-2.0-flash-001",
    "gemini-2.5-flash": "google/gemini-2.5-flash",
    "gemini-2.5-pro": "google/gemini-2.5-pro",
    # OpenAI models
    "gpt-4.1-mini": "openai/gpt-4.1-mini",
    "gpt-4.1": "openai/gpt-4.1",
    # meta-llama models
    "llama-3.1-70b-instruct": "meta-llama/llama-3.1-70b-instruct",
    # DeepSeek models
    "deepseek-r1": "deepseek/deepseek-r1-0528",

}

class OpenRouterLLM(BaseLLM):
    """OpenRouter implementation for various models."""
    
    def __init__(self, model_name: str, config: Dict[str, Any], num_workers: int = 1, strict_json: bool = False):
        super().__init__(model_name, config, num_workers, strict_json)
        
        if model_name in OPENROUTER_MODELS_MAPPING:
            self.model_name = OPENROUTER_MODELS_MAPPING[model_name]
            
        self.client = OpenAI(
            base_url="https://openrouter.ai/api/v1",
            api_key=os.environ.get("OPENROUTER_API_KEY"),
            # api_key=os.environ.get("OPENAI_API_KEY"),
        )

    def _chat(self, messages: List[Dict[str, str]]) -> str:
        """Basic chat functionality without structured response format."""
        try:
            response = self.client.chat.completions.create(
                model=self.model_name,
                messages=messages,
                temperature=self.config.get("temperature", 0.7),
                top_p=self.config.get("top_p", 0.9),
            )
            response = response.choices[0].message.content
            if response:
                response = response.replace("\n", "")
            return response
        except Exception as e:
            print(f"Error in OpenRouter chat: {e}")
            return ""

    def _chat_with_format(self, messages: List[Dict[str, str]], schema: BaseModel) -> List[Dict[str, Any]]:
        """Chat with structured response format."""
<<<<<<< HEAD
        tries = 5
        backoff = 1
        for i in range(tries):
            try:
                if isinstance(schema, BaseModel):
                    schema = schema.model_json_schema()
=======
        try:
            if isinstance(schema, BaseModel):
                schema = schema.model_json_schema()
            
            # print("Schema: ", schema)
            
            completion = self.client.chat.completions.create(
                model=self.model_name,
                messages=messages,
                temperature=self.config.get("temperature", 0.7),
                top_p=self.config.get("top_p", 0.9),
                response_format=schema
            )
            
            if completion is None or not completion.choices:
                print(f"Error: No response from OpenRouter API for model {self.model_name}")
                return []
            
            response = completion.choices[0].message.content
            if response:
                parsed_response = self._parse_response_with_schema(response, schema)
                return parsed_response
            else:
                print(f"Error: Empty response from OpenRouter API for model {self.model_name}")
                return []
>>>>>>> 9b6fe6c8
                
                # print("Schema: ", schema)
                
                completion = self.client.chat.completions.create(
                    model=self.model_name,
                    messages=messages,
                    temperature=self.config.get("temperature", 0.7),
                    top_p=self.config.get("top_p", 0.9),
                    response_format=schema
                )
                
                if completion is None or not completion.choices:
                    print(f"Error: No response from OpenRouter API for model {self.model_name}")
                
                response = completion.choices[0].message.content
                if response:
                    # print("Response: ", response)
                    parsed_response = self._parse_response_with_schema(response, schema)
                    return parsed_response
                else:
                    print(f"Error: Empty response from OpenRouter API for model {self.model_name}")
                    
            except Exception as e:
                print(f"Error in OpenRouter chat_with_format: {e}")
                
                if i < tries - 1:
                    print(f"Retrying in {backoff} seconds...")
                    time.sleep(backoff)
                    backoff *= 2
                else:
                    print("Max retries reached. Returning empty response.")
                    return [{"response": "", "probability": 1.0}]

    def _parse_response_with_schema(self, response: str, schema: BaseModel) -> List[Dict[str, Any]]:
        """Parse the response based on the provided schema."""
        try:
            if isinstance(response, str):
                parsed = json.loads(response)
                
                # Handle double-escaped JSON strings (i.e., string inside a string)
                if isinstance(parsed, str):
                    parsed = json.loads(parsed)
                
                # Handle different schema types
                if "responses" in parsed:
                    # For schemas with a 'responses' field (SequenceResponse, StructuredResponseList, etc.)
                    responses = parsed["responses"]
                    
                    if isinstance(responses, list):
                        result = []
                        for resp in responses:
                            if isinstance(resp, dict) and "text" in resp and "probability" in resp:
                                # ResponseWithProbability
                                result.append({
                                    "response": resp["text"],
                                    "probability": resp["probability"]
                                })
                            elif isinstance(resp, dict) and "text" in resp and "confidence" in resp:
                                # ResponseWithConfidence
                                result.append({
                                    "response": resp["text"],
                                    "probability": resp["confidence"]
                                })
                            elif isinstance(resp, dict) and "text" in resp:
                                # Response
                                result.append({
                                    "response": resp["text"],
                                    "probability": 1.0
                                })
                            elif isinstance(resp, str):
                                # SequenceResponse (list of strings)
                                result.append({
                                    "response": resp,
                                    "probability": 1.0
                                })
                        return result
                else:
                    # For direct response schemas (Response)
                    if "text" in parsed:
                        return [{
                            "response": parsed["text"],
                            "probability": parsed.get("probability", 1.0)
                        }]
                    elif 'response' in parsed:
                        return [{
                            "response": parsed["response"],
                            "probability": parsed.get("probability", 1.0)
                        }]
                    
                # Fallback: return the raw validated data
                return [{"response": str(parsed), "probability": 1.0}]
                
        except Exception as e:
            print(f"Error parsing response with schema: {e}")
            # If parsing fails, return a single response with probability 1.0
            return [{"response": response, "probability": 1.0}]


    def _parse_response(self, response: str) -> List[Dict[str, Any]]:
        """Legacy parse method - kept for backward compatibility."""
        try:
            if isinstance(response, str):
                parsed = json.loads(response)
                return [
                    {
                        "response": resp["text"],
                        "probability": resp["probability"] if "probability" in resp else 1.0
                    }
                    for resp in parsed.get("responses", [])
                ]
        except Exception as e:
            print(f"Error parsing response: {e}")
            # If parsing fails, return a single response with probability 1.0
            return [{"response": response, "probability": 1.0}]<|MERGE_RESOLUTION|>--- conflicted
+++ resolved
@@ -62,40 +62,12 @@
 
     def _chat_with_format(self, messages: List[Dict[str, str]], schema: BaseModel) -> List[Dict[str, Any]]:
         """Chat with structured response format."""
-<<<<<<< HEAD
         tries = 5
         backoff = 1
         for i in range(tries):
             try:
                 if isinstance(schema, BaseModel):
                     schema = schema.model_json_schema()
-=======
-        try:
-            if isinstance(schema, BaseModel):
-                schema = schema.model_json_schema()
-            
-            # print("Schema: ", schema)
-            
-            completion = self.client.chat.completions.create(
-                model=self.model_name,
-                messages=messages,
-                temperature=self.config.get("temperature", 0.7),
-                top_p=self.config.get("top_p", 0.9),
-                response_format=schema
-            )
-            
-            if completion is None or not completion.choices:
-                print(f"Error: No response from OpenRouter API for model {self.model_name}")
-                return []
-            
-            response = completion.choices[0].message.content
-            if response:
-                parsed_response = self._parse_response_with_schema(response, schema)
-                return parsed_response
-            else:
-                print(f"Error: Empty response from OpenRouter API for model {self.model_name}")
-                return []
->>>>>>> 9b6fe6c8
                 
                 # print("Schema: ", schema)
                 
