--- conflicted
+++ resolved
@@ -434,11 +434,7 @@
             comparison_data, "token_length",
             output_dir / "token_length_distribution.png",
             title="Token Length Distribution Comparison",
-<<<<<<< HEAD
-            plot_type="histogram"
-=======
             plot_type="violin"
->>>>>>> 30671eff
         )
         
         # Aggregate metrics
