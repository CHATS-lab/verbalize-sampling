from pydantic import BaseModel, Field, ConfigDict
from typing import List
from .factory import Method

class Response(BaseModel):
    model_config = ConfigDict(extra='forbid')
    text: str = Field(..., description="The response text")

class ResponseWithProbability(BaseModel):
    model_config = ConfigDict(extra='forbid')
    text: str = Field(..., description="The response text")
    probability: float = Field(..., description="The probability of the response")

class SequenceResponse(BaseModel):
    model_config = ConfigDict(extra='forbid')
    responses: List[str] = Field(..., description="List of responses")

<<<<<<< HEAD
class StructuredResponseList(BaseModel):
    model_config = ConfigDict(extra='forbid')
    responses: List[Response] = Field(..., description="List of responses")

class StructuredResponseListWithProbability(BaseModel):
    model_config = ConfigDict(extra='forbid')
    responses: List[ResponseWithProbability] = Field(..., description="List of responses with probabilities")
=======
# class StructuredResponseList(BaseModel):
#     responses: List[Response] = Field(..., description="List of responses")

# class StructuredResponseListWithProbability(BaseModel):
    # responses: List[ResponseWithProbability] = Field(..., description="List of responses with probabilities")

StructuredResponseList = {
    "type": "json_schema",  # Required for OpenRouter
    "json_schema": {
        "name": "responses_schema",
        "schema": {
            "type": "object",
            "properties": {
                "responses": {
                    "type": "array",
                    "description": "A list of different possible responses to the interlocutor's message, each with a response text and a probability.",
                    "items": {
                        "type": "object",
                        "properties": {
                            "text": {
                                "type": "string",
                                "description": "The text of the response."
                            },
                        },
                        "required": ["text"],
                        "additionalProperties": False
                    }
                }
            },
            "required": ["responses"],
            "additionalProperties": False
        },
        "strict": True
    }
}

StructuredResponseListWithProbability = {
    "type": "json_schema",  # Required for OpenRouter
    "json_schema": {
        "name": "responses_schema",
        "schema": {
            "type": "object",
            "properties": {
                "responses": {
                    "type": "array",
                    "description": "A list of different possible responses to the interlocutor's message, each with a response text and a probability.",
                    "items": {
                        "type": "object",
                        "properties": {
                            "text": {
                                "type": "string",
                                "description": "The text of the response."
                            },
                            "probability": {
                                "type": "number",
                                "description": "How likely each response would be (value between 0 and 1)"
                            }
                        },
                        "required": ["text", "probability"],
                        "additionalProperties": False
                    }
                }
            },
            "required": ["responses"],
            "additionalProperties": False
        },
        "strict": True
    }
}
>>>>>>> 72516234

def get_schema(method: Method) -> BaseModel:
    if method == Method.SEQUENCE:
        return SequenceResponse
    elif method == Method.STRUCTURE:
        return StructuredResponseList
    elif method == Method.STRUCTURE_WITH_PROB:
        return StructuredResponseListWithProbability
    else:
        return None<|MERGE_RESOLUTION|>--- conflicted
+++ resolved
@@ -14,21 +14,6 @@
 class SequenceResponse(BaseModel):
     model_config = ConfigDict(extra='forbid')
     responses: List[str] = Field(..., description="List of responses")
-
-<<<<<<< HEAD
-class StructuredResponseList(BaseModel):
-    model_config = ConfigDict(extra='forbid')
-    responses: List[Response] = Field(..., description="List of responses")
-
-class StructuredResponseListWithProbability(BaseModel):
-    model_config = ConfigDict(extra='forbid')
-    responses: List[ResponseWithProbability] = Field(..., description="List of responses with probabilities")
-=======
-# class StructuredResponseList(BaseModel):
-#     responses: List[Response] = Field(..., description="List of responses")
-
-# class StructuredResponseListWithProbability(BaseModel):
-    # responses: List[ResponseWithProbability] = Field(..., description="List of responses with probabilities")
 
 StructuredResponseList = {
     "type": "json_schema",  # Required for OpenRouter
@@ -93,7 +78,6 @@
         "strict": True
     }
 }
->>>>>>> 72516234
 
 def get_schema(method: Method) -> BaseModel:
     if method == Method.SEQUENCE:
