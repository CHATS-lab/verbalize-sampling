from abc import ABC, abstractmethod
from pathlib import Path
from typing import Any, Dict, List
import json
from rich.progress import Progress
from verbalized_sampling.prompts import (
    PromptFactory, 
    Method,
    is_method_multi_turn
)
import concurrent.futures
from verbalized_sampling.llms import BaseLLM
from verbalized_sampling.prompts.schema import get_schema
from tqdm import trange

class BaseTask(ABC):
    """Base class for all tasks."""
    
    def __init__(self,
                 model: BaseLLM,
                 method: Method,
                 num_responses: int = 3,
                 num_samples: int = 5,
                 sample_size: int = 5,
                 random_seed: int = 42,
                 all_possible: bool = False,
                 strict_json: bool = False,
                 max_turns: int = 3,  # Add parameter for multi-turn
                 ):
        self.model = model
        self.method = method
        self.num_responses = num_responses
        self.num_samples = num_samples
        self.sample_size = sample_size
        self.random_seed = random_seed
        self.all_possible = all_possible
        self.strict_json = strict_json
        self.max_turns = num_samples
        
    def get_prompt(self) -> List[List[Dict[str, str]]]:
        """Get the prompt for the task."""
        return PromptFactory.get_prompt(
            self.task_type, 
            self.method, 
            num_samplings=self.num_samples,
            sample_size=self.sample_size,
            random_seed=self.random_seed,
            all_possible=self.all_possible,
            strict_json=self.strict_json
        )
    
    def parse_response(self, response: Any) -> Any:
        """Parse the model's response.
        
        Args:
            response: Can be either a string (JSON) or a list of responses
            
        Returns:
            Parsed response in the expected format
        """
        # print(response)
        # print(type(response))
        # If response is already a list, return it directly
<<<<<<< HEAD
        if isinstance(response, list):
            if len(response) == 1:
                response = response[0]
                if "response" in response:
                    response = response["response"]
            else:
                return response
=======
        if isinstance(response, (list, dict)):
            return response
>>>>>>> 72516234
            
        # If response is a string, try to parse it as JSON
        try:
            # Check if response contains code block markers
            if "```" in response:
                # Remove code block markers and any language specifiers
                response = response.replace("```json", "").replace("```", "").strip()
            # elif response.startswith("[") and response.endswith("]"):
            #     response = response[1:-1]
            parsed = json.loads(response)
            if isinstance(parsed, dict):
                parsed = parsed["responses"]
            return parsed
        except Exception as e:
            print(f"Error parsing response: {e}")
            return response
    
    def _run_multi_turn(
        self,
        progress: Progress = None,
        task_id: int = None,
    ) -> List[Any]:
        """Run multi-turn conversations."""
        initial_prompts = [prompt for prompt in self.get_prompt() for _ in range(self.num_responses)]
        all_results = []
        
        def _run_whole_conversation(initial_prompt: List[Dict[str, str]]):
            chat_history = initial_prompt.copy()
            turn_responses = []
            for turn in range(self.max_turns):
                if turn == 0:
                    current_prompts = initial_prompt
                else:
                    continuation_prompt = PromptFactory.get_multi_turn_continuation(chat_history)
                    current_prompts = continuation_prompt
                
                result = self.model._chat(current_prompts)

                initial_prompt_content = initial_prompt[-1]["content"]
                response_data = {
                    "prompt": initial_prompt_content,
                    "response": result,
                    "turn": turn + 1,
                }
                turn_responses.append(response_data)
                chat_history.append({"role": "assistant", "content": str(result)})

            return turn_responses
        
        with concurrent.futures.ThreadPoolExecutor(max_workers=128) as executor:
            futures = [executor.submit(_run_whole_conversation, initial_prompt) for initial_prompt in initial_prompts]
            for future in concurrent.futures.as_completed(futures):
                turn_responses = future.result()
                all_results.extend(turn_responses)
                if progress and task_id is not None:
                    progress.update(task_id, advance=len(turn_responses))
        
        return all_results

    def run(
        self,
        progress: Progress = None,
        task_id: int = None,
    ) -> List[Any]:
        """Run the task with the given model."""
        
        print("Task parameters:")
        print(f"  task_type: {self.task_type}")
        print(f"  method: {self.method}")
        print(f"  num_responses: {self.num_responses}")
        print(f"  sample_size: {self.sample_size}")
        print(f"  random_seed: {self.random_seed}")
        print(f"  max_turns: {self.max_turns}")
        print(f"  model: {self.model}")
        # Check if this is a multi-turn method
        if is_method_multi_turn(self.method):
            return self._run_multi_turn(progress, task_id)
        
        # Original single-turn logic
        prompts = [prompt for prompt in self.get_prompt() for _ in range(self.num_responses)]
        results = self.model.chat(prompts, schema=get_schema(self.method))
        print("Results: ", results)
        parsed_results = []
        current_batch = []
        
        for prompt, result in zip(prompts, results):
            prompt = prompt[-1]["content"]
<<<<<<< HEAD
            parsed = self.parse_response(result)
            if parsed is not None:
                if isinstance(parsed, list):
                    for item in parsed:
                        if isinstance(item, dict):
                            item["prompt"] = prompt
                            parsed_results.append(item)
                        else:
                            parsed_results.append({"prompt": prompt, "response": item})
                elif isinstance(parsed, dict):
                    if ("response" in parsed) and (isinstance(parsed["response"], list)):
                        for item in parsed["response"]:
                            item["prompt"] = prompt
                            parsed_results.append(item)
                    else:
                        parsed["prompt"] = prompt
                        parsed_results.append(parsed)
                    # parsed_results.append(parsed)
                else:
                    parsed_results.append({"prompt": prompt, "response": parsed})
=======

            if self.method == Method.DIRECT:
                current_batch.append({"prompt": prompt, "response": result})
>>>>>>> 72516234
            else:
                parsed = self.parse_response(result)
                
                if parsed is not None:
                    if isinstance(parsed, list):
                        for item in parsed:
                            if isinstance(item, dict):
                                item["prompt"] = prompt
                                current_batch.append(item)
                            else:
                                current_batch.append({"prompt": prompt, "response": item})
                    elif isinstance(parsed, dict):
                        parsed["prompt"] = prompt
                        current_batch.append(parsed)
                    else:
                        current_batch.append({"prompt": prompt, "response": parsed})
                else:
                    current_batch.append({"prompt": prompt, "response": result})
                
            # When we have collected num_samples items, add the batch to results
            if len(current_batch) == self.num_samples:
                parsed_results.append(current_batch)
                current_batch = []
                
            if progress and task_id is not None:
                progress.update(task_id, advance=1)
        
        # print(parsed_results)

        return parsed_results
    

    def save_results(self, results: List[Any], output_file: Path):
        """Save the results to a file."""
        output_file.parent.mkdir(parents=True, exist_ok=True)
        with open(output_file, "w") as f:
            for result in results:
                if isinstance(result, (dict, list)):
                    f.write(json.dumps(result))
                else:
                    f.write(str(result))
                f.write("\n")<|MERGE_RESOLUTION|>--- conflicted
+++ resolved
@@ -58,21 +58,19 @@
         Returns:
             Parsed response in the expected format
         """
-        # print(response)
-        # print(type(response))
+
+        # Old code by Simon
         # If response is already a list, return it directly
-<<<<<<< HEAD
-        if isinstance(response, list):
-            if len(response) == 1:
-                response = response[0]
-                if "response" in response:
-                    response = response["response"]
-            else:
-                return response
-=======
+        # if isinstance(response, list):
+        #     if len(response) == 1:
+        #         response = response[0]
+        #         if "response" in response:
+        #             response = response["response"]
+        #     else:
+        #         return response
+
         if isinstance(response, (list, dict)):
             return response
->>>>>>> 72516234
             
         # If response is a string, try to parse it as JSON
         try:
@@ -160,32 +158,30 @@
         
         for prompt, result in zip(prompts, results):
             prompt = prompt[-1]["content"]
-<<<<<<< HEAD
             parsed = self.parse_response(result)
-            if parsed is not None:
-                if isinstance(parsed, list):
-                    for item in parsed:
-                        if isinstance(item, dict):
-                            item["prompt"] = prompt
-                            parsed_results.append(item)
-                        else:
-                            parsed_results.append({"prompt": prompt, "response": item})
-                elif isinstance(parsed, dict):
-                    if ("response" in parsed) and (isinstance(parsed["response"], list)):
-                        for item in parsed["response"]:
-                            item["prompt"] = prompt
-                            parsed_results.append(item)
-                    else:
-                        parsed["prompt"] = prompt
-                        parsed_results.append(parsed)
-                    # parsed_results.append(parsed)
-                else:
-                    parsed_results.append({"prompt": prompt, "response": parsed})
-=======
+            # Old code by Simon
+            # if parsed is not None:
+            #     if isinstance(parsed, list):
+            #         for item in parsed:
+            #             if isinstance(item, dict):
+            #                 item["prompt"] = prompt
+            #                 parsed_results.append(item)
+            #             else:
+            #                 parsed_results.append({"prompt": prompt, "response": item})
+            #     elif isinstance(parsed, dict):
+            #         if ("response" in parsed) and (isinstance(parsed["response"], list)):
+            #             for item in parsed["response"]:
+            #                 item["prompt"] = prompt
+            #                 parsed_results.append(item)
+            #         else:
+            #             parsed["prompt"] = prompt
+            #             parsed_results.append(parsed)
+            #         # parsed_results.append(parsed)
+            #     else:
+            #         parsed_results.append({"prompt": prompt, "response": parsed})
 
             if self.method == Method.DIRECT:
                 current_batch.append({"prompt": prompt, "response": result})
->>>>>>> 72516234
             else:
                 parsed = self.parse_response(result)
                 
