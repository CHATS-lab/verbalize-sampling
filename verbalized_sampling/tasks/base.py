from abc import ABC, abstractmethod
from pathlib import Path
from typing import Any, Dict, List, Union
import json
import ast
from rich.progress import Progress
from verbalized_sampling.methods import (
    PromptFactory, 
    Method,
    is_method_multi_turn,
    is_method_combined,
    is_method_base_model,
    ResponseParser
)
import concurrent.futures
from verbalized_sampling.llms import BaseLLM
from verbalized_sampling.methods.schema import get_schema
import math
from tqdm import tqdm

class BaseTask(ABC):
    """Base class for all tasks."""
    
    def __init__(self,
                 model: BaseLLM,
                 method: Method,
                 num_responses: int = 3,
                 num_samples: int = 5,
                 num_prompts: int = 5,
                 num_samples_per_prompt: int = 2,
                 target_words: int = 200,
                 random_seed: int = 42,
                 all_possible: bool = False,
                 strict_json: bool = False,
                 probability_definition: str = "default",
<<<<<<< HEAD
                 probability_tuning: float = -1,
=======
                 prompt_path: str = None,
>>>>>>> ca11847a
                 ):
        self.model = model
        self.method = method
        self.num_responses = num_responses
        self.num_samples = num_samples
        self.num_prompts = num_prompts
        self.num_samples_per_prompt = num_samples_per_prompt
        self.target_words = target_words
        self.random_seed = random_seed
        self.all_possible = all_possible
        self.strict_json = strict_json
        self.probability_definition = probability_definition
        self.probability_tuning = probability_tuning
        self.max_turns = num_samples
        self.prompt_path = prompt_path
        
    def get_prompt(self) -> List[Union[List[Dict[str, str]], str]]:
        """Get the prompt for the task."""
        return PromptFactory.get_prompt(
            self.task_type, 
            self.method,
            prompt_path=self.prompt_path,
            num_samplings=self.num_samples,
            num_prompts=self.num_prompts,
            num_samples_per_prompt=self.num_samples_per_prompt,
            target_words=self.target_words,
            random_seed=self.random_seed,
            all_possible=self.all_possible,
            strict_json=self.strict_json,
            probability_definition=self.probability_definition,
            probability_tuning=self.probability_tuning,
        )


    def _run_combined(self, progress: Progress = None, task_id: int = None) -> List[Any]:
        """Run combined multi-turn conversations with structured responses."""
        initial_prompts = [prompt for prompt in self.get_prompt() for _ in range(self.num_responses)]
        all_results = []
        
        num_turns = int(self.num_samples // self.num_samples_per_prompt)
        remainder = self.num_samples % self.num_samples_per_prompt
        
        def _run_whole_conversation(initial_prompt: List[Dict[str, str]]):
            chat_history = initial_prompt.copy()
            turn_responses = []
            global_index = 0
            
            def process_turn(current_prompts, num_samples):
                nonlocal global_index
                result = self.model._chat_with_format(current_prompts, schema=get_schema(self.method, probability_definition=self.probability_definition))
                # print("Result: ", result)
                
                parsed_responses = ResponseParser.parse_response(self.method, result)
                for i, response in enumerate(parsed_responses):
                    if isinstance(response, str):
                        # If the response is a string, convert it to a dict
                        response = {"text": response}
                    response["index"] = global_index + i
                
                # print("parsed_responses: ", parsed_responses)
                response_data = {
                    "prompt": initial_prompt[-1]["content"],
                    "responses": parsed_responses
                }
                turn_responses.append(response_data)
                chat_history.append({"role": "assistant", "content": str(result)})
                global_index += len(parsed_responses)
            
            # Process regular turns
            for turn in range(num_turns):
                current_prompts = (initial_prompt if turn == 0 else 
                                 PromptFactory.get_combined_continuation(chat_history, self.num_samples_per_prompt, self.task_type, self.target_words))
                process_turn(current_prompts, self.num_samples_per_prompt)
            
            # Process remainder turn
            if remainder > 0:
                continuation_prompt = PromptFactory.get_combined_continuation(chat_history, remainder, self.task_type, self.target_words)
                process_turn(continuation_prompt, remainder)
            
            return turn_responses
        
        with concurrent.futures.ThreadPoolExecutor(max_workers=self.model.num_workers) as executor:
            futures = [executor.submit(_run_whole_conversation, initial_prompt) for initial_prompt in initial_prompts]
            for future in tqdm(concurrent.futures.as_completed(futures), total=len(futures), desc="Running combined method"):
                turn_responses = future.result()
                all_results.extend(turn_responses)
                if progress and task_id is not None:
                    progress.update(task_id, advance=len(turn_responses))
        
        return all_results


    def _run_multi_turn(
        self,
        progress: Progress = None,
        task_id: int = None,
    ) -> List[Any]:
        """Run multi-turn conversations."""
        initial_prompts = [prompt for prompt in self.get_prompt() for _ in range(self.num_responses)]
        all_results = []
        
        def _run_whole_conversation(initial_prompt: List[Dict[str, str]]):
            chat_history = initial_prompt.copy()
            turn_responses = []
            for turn in range(self.max_turns):
                if turn == 0:
                    current_prompts = initial_prompt
                else:
                    continuation_prompt = PromptFactory.get_multi_turn_continuation(chat_history, self.task_type, self.target_words)
                    current_prompts = continuation_prompt
                result = self.model._chat(current_prompts)

                initial_prompt_content = initial_prompt[-1]["content"]
                response_data = {
                    "prompt": initial_prompt_content,
                    "responses": [{
                        "text": result,
                        "turn": turn + 1,
                    }]
                }
                turn_responses.append(response_data)
                chat_history.append({"role": "assistant", "content": str(result)})

            return turn_responses
        
        with concurrent.futures.ThreadPoolExecutor(max_workers=self.model.num_workers) as executor:
            futures = [executor.submit(_run_whole_conversation, initial_prompt) for initial_prompt in initial_prompts]
            for future in tqdm(concurrent.futures.as_completed(futures), total=len(futures), desc="Running multi-turn method"):
                turn_responses = future.result()
                all_results.extend(turn_responses)
                if progress and task_id is not None:
                    progress.update(task_id, advance=len(turn_responses))
        
        return all_results
    
    def _run_base_model(
        self,
        progress: Progress = None,
        task_id: int = None,
    ) -> List[Any]:
        """Run base model completions with oversampling and filtering."""
        import math

        oversample_factor = 1.5
        num_prompts = len(self.get_prompt())
        prompts = [prompt for prompt in self.get_prompt() for _ in range(math.ceil(self.num_responses * oversample_factor))]

        results = self.model.chat(prompts)
        parsed_results = []

        # Group results by original prompt (since we oversampled)
        for i in range(num_prompts):
            # Get all completions for this prompt
            prompt = self.get_prompt()[i]
            start = i * math.ceil(self.num_responses * oversample_factor)
            end = (i + 1) * math.ceil(self.num_responses * oversample_factor)
            completions = results[start:end]

            # Filter completions: non-empty and at least 20 words
            valid_completions = []
            for result in completions:
                parsed = ResponseParser.parse_response(self.method, result)
                # parsed can be a list or a string, handle both
                if isinstance(parsed, list):
                    for resp in parsed:
                        text = resp if isinstance(resp, str) else resp.get("text", "")
                        if text and len(text.split()) >= 20:
                            valid_completions.append(resp)
                else:
                    text = parsed if isinstance(parsed, str) else parsed.get("text", "")
                    if text and len(text.split()) >= 20:
                        valid_completions.append(parsed)

                if len(valid_completions) >= self.num_responses:
                    break

            # For base models, the prompt is a string, not a message list
            prompt_text = prompt if isinstance(prompt, str) else prompt[-1]["content"]
            for i in range(len(valid_completions)):
                parsed_results.append({
                    "prompt": prompt_text,
                    "responses": [valid_completions[i]]
                })
                if progress and task_id is not None:
                    progress.update(task_id, advance=1)

        return parsed_results

    def run(
        self,
        progress: Progress = None,
        task_id: int = None,
    ) -> List[Any]:
        """Run the task with the given model."""
        
        print("Task parameters:")
        print(f"  task_type: {self.task_type}")
        print(f"  method: {self.method}")
        print(f"  model: {self.model}")
        print(f"  num_responses: {self.num_responses}")
        print(f"  num_samples: {self.num_samples}")
        print(f"  num_prompts: {self.num_prompts}")
        print(f"  num_samples_per_prompt: {self.num_samples_per_prompt}")
        print(f"  target_words: {self.target_words}")
        print(f"  random_seed: {self.random_seed}")
        print(f"  max_turns: {self.max_turns}")
        
        # Check if this is a multi-turn method
        if is_method_multi_turn(self.method):
            return self._run_multi_turn(progress, task_id)
        
        if is_method_combined(self.method):
            return self._run_combined(progress, task_id)
        
        # Check if this is a base model method
        if is_method_base_model(self.method):
            return self._run_base_model(progress, task_id)
        
        # Original single-turn logic
        prompts = [prompt for prompt in self.get_prompt() for _ in range(self.num_responses)]
        results = self.model.chat(prompts, schema=get_schema(self.method, probability_definition=self.probability_definition))
        print("Schema: ", get_schema(self.method, probability_definition=self.probability_definition))
        parsed_results = []

        # print("Prompts: ", prompts)
        # print("Results: ", results)
        
        for prompt, result in zip(prompts, results):
            prompt_text = prompt[-1]["content"]
            # Use the ResponseParser to get unified format
            parsed_responses = ResponseParser.parse_response(self.method, result)
            
            parsed_results.append({
                "prompt": prompt_text,
                "responses": parsed_responses
            })
            
            if progress and task_id is not None:
                progress.update(task_id, advance=1)
        
        return parsed_results
    
    def save_results(self, results: List[Any], output_file: Path):
        """Save the results to a file."""
        output_file.parent.mkdir(parents=True, exist_ok=True)
        with open(output_file, "w") as f:
            for result in results:
                if isinstance(result, (dict, list)):
                    f.write(json.dumps(result))
                else:
                    f.write(str(result))
                f.write("\n")<|MERGE_RESOLUTION|>--- conflicted
+++ resolved
@@ -33,11 +33,8 @@
                  all_possible: bool = False,
                  strict_json: bool = False,
                  probability_definition: str = "default",
-<<<<<<< HEAD
                  probability_tuning: float = -1,
-=======
                  prompt_path: str = None,
->>>>>>> ca11847a
                  ):
         self.model = model
         self.method = method
