from abc import ABC, abstractmethod
from pathlib import Path
from typing import Any, Dict, List
import json
from rich.progress import Progress
from verbalized_sampling.prompts import (
    PromptFactory, 
    Method
)
from verbalized_sampling.llms import BaseLLM
from verbalized_sampling.prompts.schema import get_schema

class BaseTask(ABC):
    """Base class for all tasks."""
    
    def __init__(self,
                 model: BaseLLM,
                 method: Method,
                 num_responses: int = 3,
                 num_samples: int = 5,
                 sample_size: int = 1,
                 random_seed: int = 42,
                 all_possible: bool = False,
                 strict_json: bool = False,
                 ):
        self.model = model
        self.method = method
        self.num_responses = num_responses
        self.num_samples = num_samples
        self.sample_size = sample_size
        self.random_seed = random_seed
        self.all_possible = all_possible
        self.strict_json = strict_json
        
    def get_prompt(self) -> List[List[Dict[str, str]]]:
        """Get the prompt for the task."""
        return PromptFactory.get_prompt(
            self.task_type, 
            self.method, 
            num_samplings=self.num_samples,
            sample_size=self.sample_size,
            random_seed=self.random_seed,
            all_possible=self.all_possible,
            strict_json=self.strict_json
        )
    
<<<<<<< HEAD
    def parse_response(self, response: str) -> Any:
        """Parse the model's response."""
        if isinstance(response, str):
            try:
                parsed = json.loads(response)
                if isinstance(parsed, dict):
                    parsed = parsed["responses"]
                return parsed
            except Exception as e:
                return response
        else:
=======
    def parse_response(self, response: Any) -> Any:
        """Parse the model's response.
        
        Args:
            response: Can be either a string (JSON) or a list of responses
            
        Returns:
            Parsed response in the expected format
        """
        # If response is already a list, return it directly
        if isinstance(response, list):
            return response
            
        # If response is a string, try to parse it as JSON
        try:
            parsed = json.loads(response)
            if isinstance(parsed, dict):
                parsed = parsed["responses"]
            return parsed
        except Exception as e:
            print(f"Error parsing response: {e}")
>>>>>>> abfe3d30
            return response
            
    
    def run(
        self,
        progress: Progress = None,
        task_id: int = None,
    ) -> List[Any]:
        """Run the task with the given model."""
        
        prompts = [prompt for prompt in self.get_prompt() for _ in range(self.num_responses)]
        results = self.model.chat(prompts, schema=get_schema(self.method))
        parsed_results = []
        for result in results:
            parsed = self.parse_response(result)
            if parsed is not None:
                if isinstance(parsed, list):
                    parsed_results.extend(parsed)
                else:
                    parsed_results.append(parsed)
            else:
                parsed_results.append(result)
            if progress and task_id is not None:
                progress.update(task_id, advance=1)
        
        return parsed_results
    
    def save_results(self, results: List[Any], output_file: Path):
        """Save the results to a file."""
        output_file.parent.mkdir(parents=True, exist_ok=True)
        with open(output_file, "w") as f:
            for result in results:
                if isinstance(result, (dict, list)):
                    f.write(json.dumps(result))
                else:
                    f.write(str(result))
                f.write("\n")<|MERGE_RESOLUTION|>--- conflicted
+++ resolved
@@ -44,19 +44,6 @@
             strict_json=self.strict_json
         )
     
-<<<<<<< HEAD
-    def parse_response(self, response: str) -> Any:
-        """Parse the model's response."""
-        if isinstance(response, str):
-            try:
-                parsed = json.loads(response)
-                if isinstance(parsed, dict):
-                    parsed = parsed["responses"]
-                return parsed
-            except Exception as e:
-                return response
-        else:
-=======
     def parse_response(self, response: Any) -> Any:
         """Parse the model's response.
         
@@ -78,7 +65,6 @@
             return parsed
         except Exception as e:
             print(f"Error parsing response: {e}")
->>>>>>> abfe3d30
             return response
             
     
