from abc import ABC, abstractmethod
from pathlib import Path
from typing import Any, Dict, List
import json
from rich.progress import Progress
from verbalized_sampling.methods import (
    PromptFactory, 
    Method,
    is_method_multi_turn,
    ResponseParser
)
import concurrent.futures
from verbalized_sampling.llms import BaseLLM
from verbalized_sampling.methods.schema import get_schema

class BaseTask(ABC):
    """Base class for all tasks."""
    
    def __init__(self,
                 model: BaseLLM,
                 method: Method,
                 num_responses: int = 3,
                 num_samples: int = 5,
                 num_prompts: int = 5,
                 random_seed: int = 42,
                 all_possible: bool = False,
                 strict_json: bool = False,
                 ):
        self.model = model
        self.method = method
        self.num_responses = num_responses
        self.num_samples = num_samples
        self.num_prompts = num_prompts
        self.random_seed = random_seed
        self.all_possible = all_possible
        self.strict_json = strict_json
        self.max_turns = num_samples
        
    def get_prompt(self) -> List[List[Dict[str, str]]]:
        """Get the prompt for the task."""
        return PromptFactory.get_prompt(
            self.task_type, 
            self.method, 
            num_samplings=self.num_samples,
            num_prompts=self.num_prompts,
            random_seed=self.random_seed,
            all_possible=self.all_possible,
            strict_json=self.strict_json
        )
    
    # def parse_response(self, response: Any) -> Any:
    #     """Parse the model's response.
        
    #     Args:
    #         response: Can be either a string (JSON) or a list of responses
            
    #     Returns:
    #         Parsed response in the expected format
    #     """

<<<<<<< HEAD
    #     if isinstance(response, (list, dict)):
    #         return response
=======
        # Old code by Simon
        # If response is already a list, return it directly
        # if isinstance(response, list):
        #     if len(response) == 1:
        #         response = response[0]
        #         if "response" in response:
        #             response = response["response"]
        #     else:
        #         return response

        # print("Response: ", response)
        # print("Type: ", type(response))

        if isinstance(response, (list, dict)):
            return response
>>>>>>> 06d624e0
            
    #     # If response is a string, try to parse it as JSON
    #     try:
    #         # Check if response contains code block markers
    #         if "```" in response:
    #             # Remove code block markers and any language specifiers
    #             response = response.replace("```json", "").replace("```", "").strip()
    #         # elif response.startswith("[") and response.endswith("]"):
    #         #     response = response[1:-1]
    #         parsed = json.loads(response)
    #         if isinstance(parsed, dict):
    #             parsed = parsed["responses"]
    #         return parsed
    #     except Exception as e:
    #         print(f"Error parsing response: {e}")
    #         return response
    
    def _run_multi_turn(
        self,
        progress: Progress = None,
        task_id: int = None,
    ) -> List[Any]:
        """Run multi-turn conversations."""
        initial_prompts = [prompt for prompt in self.get_prompt() for _ in range(self.num_responses)]
        all_results = []
        
        def _run_whole_conversation(initial_prompt: List[Dict[str, str]]):
            chat_history = initial_prompt.copy()
            turn_responses = []
            for turn in range(self.max_turns):
                if turn == 0:
                    current_prompts = initial_prompt
                else:
                    continuation_prompt = PromptFactory.get_multi_turn_continuation(chat_history)
                    current_prompts = continuation_prompt
                
                result = self.model._chat(current_prompts)

                initial_prompt_content = initial_prompt[-1]["content"]
                response_data = {
                    "prompt": initial_prompt_content,
                    "responses": [{
                        "text": result,
                        "turn": turn + 1,
                    }]
                }
                turn_responses.append(response_data)
                chat_history.append({"role": "assistant", "content": str(result)})

            return turn_responses
        
        with concurrent.futures.ThreadPoolExecutor(max_workers=128) as executor:
            futures = [executor.submit(_run_whole_conversation, initial_prompt) for initial_prompt in initial_prompts]
            for future in concurrent.futures.as_completed(futures):
                turn_responses = future.result()
                all_results.extend(turn_responses)
                if progress and task_id is not None:
                    progress.update(task_id, advance=len(turn_responses))
        
        return all_results

    def run(
        self,
        progress: Progress = None,
        task_id: int = None,
    ) -> List[Any]:
        """Run the task with the given model."""
        
        print("Task parameters:")
        print(f"  task_type: {self.task_type}")
        print(f"  method: {self.method}")
        print(f"  model: {self.model}")
        print(f"  num_responses: {self.num_responses}")
<<<<<<< HEAD
        print(f"  num_prompts: {self.num_prompts}")
=======
        print(f"  num_samples: {self.num_samples}")
        print(f"  sample_size: {self.sample_size}")
>>>>>>> 06d624e0
        print(f"  random_seed: {self.random_seed}")
        print(f"  max_turns: {self.max_turns}")
        
        # Check if this is a multi-turn method
        if is_method_multi_turn(self.method):
            return self._run_multi_turn(progress, task_id)
        
        # Original single-turn logic
        prompts = [prompt for prompt in self.get_prompt() for _ in range(self.num_responses)]
        results = self.model.chat(prompts, schema=get_schema(self.method))
        parsed_results = []
        
        for prompt, result in zip(prompts, results):
<<<<<<< HEAD
            prompt_text = prompt[-1]["content"]
            # Use the ResponseParser to get unified format
            parsed_responses = ResponseParser.parse_response(self.method, result)
            
            parsed_results.append({
                "prompt": prompt_text,
                "responses": parsed_responses
            })
            
            if progress and task_id is not None:
                progress.update(task_id, advance=1)
        
        return parsed_results

        # for prompt, result in zip(prompts, results):
        #     prompt = prompt[-1]["content"]
        #     parsed = self.parse_response(result)
=======
            prompt = prompt[-1]["content"]
            # Old code by Simon
            # if parsed is not None:
            #     if isinstance(parsed, list):
            #         for item in parsed:
            #             if isinstance(item, dict):
            #                 item["prompt"] = prompt
            #                 parsed_results.append(item)
            #             else:
            #                 parsed_results.append({"prompt": prompt, "response": item})
            #     elif isinstance(parsed, dict):
            #         if ("response" in parsed) and (isinstance(parsed["response"], list)):
            #             for item in parsed["response"]:
            #                 item["prompt"] = prompt
            #                 parsed_results.append(item)
            #         else:
            #             parsed["prompt"] = prompt
            #             parsed_results.append(parsed)
            #         # parsed_results.append(parsed)
            #     else:
            #         parsed_results.append({"prompt": prompt, "response": parsed})
>>>>>>> 06d624e0

        #     if self.method == Method.DIRECT:
        #         current_batch.append({"prompt": prompt, "response": result})
        #     else:
        #         parsed = self.parse_response(result)
                
        #         if parsed is not None:
        #             if isinstance(parsed, list):
        #                 for item in parsed:
        #                     if isinstance(item, dict):
        #                         item["prompt"] = prompt
        #                         current_batch.append(item)
        #                     else:
        #                         current_batch.append({"prompt": prompt, "response": item})
        #             elif isinstance(parsed, dict):
        #                 parsed["prompt"] = prompt
        #                 current_batch.append(parsed)
        #             else:
        #                 current_batch.append({"prompt": prompt, "response": parsed})
        #         else:
        #             current_batch.append({"prompt": prompt, "response": result})
                
        #     # When we have collected num_samples items, add the batch to results
        #     if len(current_batch) == self.num_samples:
        #         parsed_results.append(current_batch)
        #         current_batch = []
                
        #     if progress and task_id is not None:
        #         progress.update(task_id, advance=1)
        

        # return parsed_results
    

    def save_results(self, results: List[Any], output_file: Path):
        """Save the results to a file."""
        output_file.parent.mkdir(parents=True, exist_ok=True)
        with open(output_file, "w") as f:
            for result in results:
                if isinstance(result, (dict, list)):
                    f.write(json.dumps(result))
                else:
                    f.write(str(result))
                f.write("\n")<|MERGE_RESOLUTION|>--- conflicted
+++ resolved
@@ -58,10 +58,8 @@
     #         Parsed response in the expected format
     #     """
 
-<<<<<<< HEAD
     #     if isinstance(response, (list, dict)):
     #         return response
-=======
         # Old code by Simon
         # If response is already a list, return it directly
         # if isinstance(response, list):
@@ -75,9 +73,8 @@
         # print("Response: ", response)
         # print("Type: ", type(response))
 
-        if isinstance(response, (list, dict)):
-            return response
->>>>>>> 06d624e0
+#         if isinstance(response, (list, dict)):
+#             return response
             
     #     # If response is a string, try to parse it as JSON
     #     try:
@@ -151,12 +148,9 @@
         print(f"  method: {self.method}")
         print(f"  model: {self.model}")
         print(f"  num_responses: {self.num_responses}")
-<<<<<<< HEAD
         print(f"  num_prompts: {self.num_prompts}")
-=======
         print(f"  num_samples: {self.num_samples}")
         print(f"  sample_size: {self.sample_size}")
->>>>>>> 06d624e0
         print(f"  random_seed: {self.random_seed}")
         print(f"  max_turns: {self.max_turns}")
         
@@ -170,7 +164,6 @@
         parsed_results = []
         
         for prompt, result in zip(prompts, results):
-<<<<<<< HEAD
             prompt_text = prompt[-1]["content"]
             # Use the ResponseParser to get unified format
             parsed_responses = ResponseParser.parse_response(self.method, result)
@@ -188,8 +181,7 @@
         # for prompt, result in zip(prompts, results):
         #     prompt = prompt[-1]["content"]
         #     parsed = self.parse_response(result)
-=======
-            prompt = prompt[-1]["content"]
+        #     prompt = prompt[-1]["content"]
             # Old code by Simon
             # if parsed is not None:
             #     if isinstance(parsed, list):
@@ -210,7 +202,6 @@
             #         # parsed_results.append(parsed)
             #     else:
             #         parsed_results.append({"prompt": prompt, "response": parsed})
->>>>>>> 06d624e0
 
         #     if self.method == Method.DIRECT:
         #         current_batch.append({"prompt": prompt, "response": result})
