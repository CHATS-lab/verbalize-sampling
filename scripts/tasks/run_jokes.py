--- conflicted
+++ resolved
@@ -84,38 +84,6 @@
     
     # Test multi-turn and JSON mode variations
     methods = [
-<<<<<<< HEAD
-        # {
-        #     'method': Method.DIRECT,
-        #     'strict_json': False,
-        #     'num_samples': 1,
-        # },
-        # {
-        #     "method": Method.DIRECT_COT,
-        #     "strict_json": True,
-        #     "num_samples": 1,
-        # },
-        # {
-        #     'method': Method.SEQUENCE,
-        #     'strict_json': True,
-        #     'num_samples': 5,
-        # },
-        # {
-        #     'method': Method.MULTI_TURN,
-        #     'strict_json': True,
-        #     'num_samples': 5,
-        # },
-        # {
-        #     'method': Method.STRUCTURE_WITH_PROB,
-        #     'strict_json': True,
-        #     'num_samples': 5,
-        # },
-        # {
-        #     'method': Method.CHAIN_OF_THOUGHT,
-        #     'strict_json': True,
-        #     'num_samples': 5,
-        # },
-=======
         {
             'method': Method.DIRECT,
             'strict_json': False,
@@ -137,23 +105,18 @@
             'num_samples': 5,
             'probability_definition': "explicit"
         },
->>>>>>> ab8ac9c0
         {
             'method': Method.COMBINED,
             'strict_json': True,
             'num_samples': 5,
             'num_samples_per_prompt': 2,
-<<<<<<< HEAD
-            'probability_definition': "confidence"
-=======
->>>>>>> ab8ac9c0
         }
     ]
      
     models = [
         # "openai/gpt-4.1",
         # "openai/gpt-4.1-mini",
-        "google/gemini-2.5-flash",
+        # "google/gemini-2.5-flash",
         # "anthropic/claude-4-sonnet",
         # "anthropic/claude-3.7-sonnet",
         # "openai/o3",
@@ -173,7 +136,58 @@
             task=Task.JOKE,
             model_name=model,
             methods=methods,
-            metrics=["ngram", "diversity", "joke_quality"],
-            output_dir=f"generated_data/joke_experiments_final/{model_basename}",
-            num_workers=16 if "claude" in model_basename else 128,
-        )+            metrics=["diversity", "ngram", "length", "joke_quality"],
+            output_dir=f"joke_experiments_test/{model_basename}",
+            num_workers=32 if "claude" in model_basename else 64,
+        )
+    # run_method_tests(
+    #     task=Task.POEM,
+    #     # model_name="openai/gpt-4.1",
+    #     model_name="anthropic/claude-4-sonnet",
+    #     methods=methods,
+    #     metrics=["diversity", "ngram", "ttct", "creative_writing_v3"],
+    #     output_dir="method_results_poem/claude_4_sonnet",
+    # )
+    # run_method_tests(
+    #     task=Task.POEM,
+    #     model_name="openai/gpt-4.1",
+    #     # model_name="anthropic/claude-4-sonnet",
+    #     methods=methods,
+    #     metrics=["diversity", "ngram", "ttct", "creative_writing_v3"],
+    #     output_dir="method_results_poem/gpt_4_1",
+    # )
+    # run_method_tests(
+    #     task=Task.POEM,
+    #     model_name="google/gemini-2.5-pro",
+    #     methods=methods,
+    #     metrics=["diversity", "ngram", "ttct", "creative_writing_v3"],
+    #     output_dir="method_results_poem/gemini_2_5_pro",
+    # )
+    # run_method_tests(
+    #     task=Task.POEM,
+    #     model_name="deepseek/deepseek-r1-0528",
+    #     methods=methods,
+    #     metrics=["diversity", "ngram", "ttct", "creative_writing_v3"],
+    #     output_dir="method_results_poem/deepseek_r1_0528",
+    # )
+    # run_method_tests(
+    #     task=Task.POEM,
+    #     model_name="openai/o3",
+    #     methods=methods,
+    #     metrics=["diversity", "ngram", "ttct", "creative_writing_v3", "length"],
+    #     output_dir="method_results_poem/o3",
+    # ) 
+    # run_method_tests(
+    #     task=Task.POEM,
+    #     model_name="google/gemini-2.5-flash",
+    #     methods=methods,
+    #     metrics=["diversity", "ngram", "ttct", "creative_writing_v3", "length"],
+    #     output_dir="method_results_poem/gemini_2_5_flash_001",
+    # ) 
+    # run_method_tests(
+    #     task=Task.JOKE,
+    #     model_name="google/gemini-2.0-flash-001",
+    #     methods=methods,
+    #     metrics=["diversity", "ngram", "ttct"],
+    #     output_dir="method_results_jokes",
+    # )