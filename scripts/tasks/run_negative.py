--- conflicted
+++ resolved
@@ -88,8 +88,6 @@
         #     'strict_json': False,
         #     'num_samples': 1,
         # },
-<<<<<<< HEAD
-=======
         # {
         #     'method': Method.DIRECT_COT,
         #     'strict_json': True,
@@ -100,7 +98,6 @@
             'strict_json': False,
             'num_samples': num_samples,
         },
->>>>>>> aaea56e8
         # {
         #     'method': Method.SEQUENCE,
         #     'strict_json': True,
@@ -112,7 +109,6 @@
         #     'num_samples': num_samples,
         # },
         {
-<<<<<<< HEAD
             'method': Method.SEQUENCE,
             'strict_json': True,
             'num_samples': num_samples,
@@ -122,26 +118,11 @@
         #     'strict_json': True,
         #     'num_samples': num_samples,
         # },
-=======
-            'method': Method.CHAIN_OF_THOUGHT,
-            'strict_json': True,
-            'num_samples': num_samples,
-        },
->>>>>>> aaea56e8
         # {
         #     'method': Method.COMBINED,
         #     'strict_json': True,
         #     'num_samples': num_samples,
-<<<<<<< HEAD
-        # },
-        # {
-        #     'method': Method.COMBINED,
-        #     'strict_json': True,
-        #     'num_samples': num_samples,
-        #     'num_samples_per_prompt': 3,
-=======
         #     'num_samples_per_prompt': 2,
->>>>>>> aaea56e8
         # }
     ]
 
