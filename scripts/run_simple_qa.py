--- conflicted
+++ resolved
@@ -112,11 +112,7 @@
 
     # run_method_tests(
     #     task=Task.SIMPLE_QA,
-<<<<<<< HEAD
     #     model_name="gpt-4.1", 
-=======
-    #     model_name="gpt-4.1-mini", # google/gemini-2.5-pro, gpt-4.1, anthropic/claude-4-sonnet
->>>>>>> 261192cf
     #     methods=methods,
     #     metrics=["factuality"],
     #     temperature=0.7,
@@ -127,11 +123,7 @@
 
     # run_method_tests(
     #     task=Task.SIMPLE_QA,
-<<<<<<< HEAD
     #     model_name="google/gemini-2.5-flash",
-=======
-    #     model_name="gpt-4.1", # google/gemini-2.5-pro, gpt-4.1, anthropic/claude-4-sonnet
->>>>>>> 261192cf
     #     methods=methods,
     #     metrics=["factuality"],
     #     temperature=0.7,
