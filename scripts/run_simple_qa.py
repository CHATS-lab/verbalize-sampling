--- conflicted
+++ resolved
@@ -120,14 +120,9 @@
     #     output_dir="method_results_simple_qa",
     # )
 
-
-    # run_method_tests(
-    #     task=Task.SIMPLE_QA,
-<<<<<<< HEAD
-    #     model_name="gpt-4.1", 
-=======
+    # run_method_tests(
+    #     task=Task.SIMPLE_QA,
     #     model_name="gpt-4.1", # google/gemini-2.5-pro, gpt-4.1, anthropic/claude-4-sonnet
->>>>>>> 3ee31925
     #     methods=methods,
     #     metrics=["factuality"],
     #     temperature=0.7,
@@ -149,39 +144,18 @@
 
     # run_method_tests(
     #     task=Task.SIMPLE_QA,
-    #     model_name="google/gemini-2.5-flash",
-    #     methods=methods,
-    #     metrics=["factuality"],
-    #     temperature=0.7,
-    #     top_p=1.0,
-    #     output_dir="method_results_simple_qa",
-    # )
-
-
-    # run_method_tests(
-    #     task=Task.SIMPLE_QA,
-    #     model_name="google/gemini-2.5-pro",
-    #     methods=methods,
-    #     metrics=["factuality"],
-    #     temperature=0.7,
-    #     top_p=1.0,
-    #     output_dir="method_results_simple_qa",
-    # )
-
-
-    run_method_tests(
-        task=Task.SIMPLE_QA,
-        model_name="anthropic/claude-4-sonnet",
-        methods=methods,
-        metrics=["factuality"],
-        temperature=0.7,
-        top_p=1.0,
-        output_dir="method_results_simple_qa_1",
-    )
-
-    # run_method_tests(
-    #     task=Task.SIMPLE_QA,
-    #     model_name="o3",
+    #     model_name="google/gemini-2.5-pro", # google/gemini-2.5-pro, openai/gpt-4.1, anthropic/claude-4-sonnet
+    #     methods=methods,
+    #     metrics=["factuality"],
+    #     temperature=0.7,
+    #     top_p=1.0,
+    #     output_dir="method_results_simple_qa",
+    # )
+
+    
+    # run_method_tests(
+    #     task=Task.SIMPLE_QA,
+    #     model_name="anthropic/claude-4-sonnet", # google/gemini-2.5-pro, openai/gpt-4.1, anthropic/claude-4-sonnet
     #     methods=methods,
     #     metrics=["factuality"],
     #     temperature=0.7,
